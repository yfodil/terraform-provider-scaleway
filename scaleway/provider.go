--- conflicted
+++ resolved
@@ -192,11 +192,8 @@
 				"scaleway_k8s_pool":                            dataSourceScalewayK8SPool(),
 				"scaleway_k8s_version":                         dataSourceScalewayK8SVersion(),
 				"scaleway_lb":                                  dataSourceScalewayLb(),
-<<<<<<< HEAD
 				"scaleway_lbs":                                 dataSourceScalewayLbs(),
-=======
 				"scaleway_lb_backend":                          dataSourceScalewayLbBackend(),
->>>>>>> 78dc7f12
 				"scaleway_lb_certificate":                      dataSourceScalewayLbCertificate(),
 				"scaleway_lb_frontend":                         dataSourceScalewayLbFrontend(),
 				"scaleway_lb_ip":                               dataSourceScalewayLbIP(),
