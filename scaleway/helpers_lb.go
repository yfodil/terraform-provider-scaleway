package scaleway

import (
	"context"
	"fmt"
	"reflect"
	"strings"
	"time"

	"github.com/hashicorp/go-cty/cty"
	"github.com/hashicorp/terraform-plugin-log/tflog"
	"github.com/hashicorp/terraform-plugin-sdk/v2/helper/schema"
	lbSDK "github.com/scaleway/scaleway-sdk-go/api/lb/v1"
	"github.com/scaleway/scaleway-sdk-go/scw"
	validator "github.com/scaleway/scaleway-sdk-go/validation"
)

const (
	defaultLbLbTimeout = 10 * time.Minute
	retryLbIPInterval  = 5 * time.Second
)

// lbAPIWithZone returns an lb API WITH zone for a Create request
func lbAPIWithZone(d *schema.ResourceData, m interface{}) (*lbSDK.ZonedAPI, scw.Zone, error) {
	meta := m.(*Meta)
	lbAPI := lbSDK.NewZonedAPI(meta.scwClient)

	zone, err := extractZone(d, meta)
	if err != nil {
		return nil, "", err
	}
	return lbAPI, zone, nil
}

// lbAPIWithZoneAndID returns an lb API with zone and ID extracted from the state
func lbAPIWithZoneAndID(m interface{}, id string) (*lbSDK.ZonedAPI, scw.Zone, string, error) {
	meta := m.(*Meta)
	lbAPI := lbSDK.NewZonedAPI(meta.scwClient)

	zone, ID, err := parseZonedID(id)
	if err != nil {
		return nil, "", "", err
	}
	return lbAPI, zone, ID, nil
}

func flattenLbBackendMarkdownAction(action lbSDK.OnMarkedDownAction) interface{} {
	if action == lbSDK.OnMarkedDownActionOnMarkedDownActionNone {
		return "none"
	}
	return action.String()
}

func flattenLbACL(acl *lbSDK.ACL) interface{} {
	res := map[string]interface{}{
		"name":   acl.Name,
		"match":  flattenLbACLMatch(acl.Match),
		"action": flattenLbACLAction(acl.Action),
	}
	return res
}

// expandLbACL transforms a state acl to an api one.
func expandLbACL(i interface{}) *lbSDK.ACL {
	rawRule := i.(map[string]interface{})
	acl := &lbSDK.ACL{
		Name:   rawRule["name"].(string),
		Match:  expandLbACLMatch(rawRule["match"]),
		Action: expandLbACLAction(rawRule["action"]),
	}

	// remove http filter values if we do not pass any http filter
	if acl.Match.HTTPFilter == "" || acl.Match.HTTPFilter == lbSDK.ACLHTTPFilterACLHTTPFilterNone {
		acl.Match.HTTPFilter = lbSDK.ACLHTTPFilterACLHTTPFilterNone
		acl.Match.HTTPFilterValue = []*string{}
	}

	return acl
}

func flattenLbACLAction(action *lbSDK.ACLAction) interface{} {
	return []map[string]interface{}{
		{
			"type": action.Type,
		},
	}
}

func expandPrivateNetworks(data interface{}, lbID string) ([]*lbSDK.ZonedAPIAttachPrivateNetworkRequest, error) {
	if data == nil {
		return nil, nil
	}

	var res []*lbSDK.ZonedAPIAttachPrivateNetworkRequest
	for _, pn := range data.([]interface{}) {
		r := pn.(map[string]interface{})
		zonePN, pnID, err := parseZonedID(r["private_network_id"].(string))
		if err != nil {
			return nil, err
		}
		pnRequest := &lbSDK.ZonedAPIAttachPrivateNetworkRequest{
			PrivateNetworkID: pnID,
			Zone:             zonePN,
			LBID:             lbID,
		}

		staticConfig := r["static_config"]
		if len(staticConfig.([]interface{})) > 0 {
			pnRequest.StaticConfig = expandLbPrivateNetworkStaticConfig(staticConfig)
		} else {
			pnRequest.DHCPConfig = expandLbPrivateNetworkDHCPConfig(r["dhcp_config"])
		}

		res = append(res, pnRequest)
	}

	return res, nil
}

func isPrivateNetworkEqual(a, b interface{}) bool {
	// Find out the diff Private Network or not
	if _, ok := a.(*lbSDK.PrivateNetwork); ok {
		if _, ok := b.(*lbSDK.PrivateNetwork); ok {
			if a.(*lbSDK.PrivateNetwork).PrivateNetworkID == b.(*lbSDK.PrivateNetwork).PrivateNetworkID {
				// if both has dhcp config should not update
				if a.(*lbSDK.PrivateNetwork).DHCPConfig != nil && b.(*lbSDK.PrivateNetwork).DHCPConfig != nil {
					return true
				}
				// check static config
				aConfig := a.(*lbSDK.PrivateNetwork).StaticConfig
				bConfig := b.(*lbSDK.PrivateNetwork).StaticConfig
				if aConfig != nil && bConfig != nil {
					// check if static config is different
					return reflect.DeepEqual(aConfig.IPAddress, bConfig.IPAddress)
				}
			}
		}
	}
	return false
}

func newPrivateNetwork(raw map[string]interface{}) *lbSDK.PrivateNetwork {
	_, pnID, _ := parseZonedID(raw["private_network_id"].(string))

	pn := &lbSDK.PrivateNetwork{PrivateNetworkID: pnID}
	staticConfig := raw["static_config"]
	if len(staticConfig.([]interface{})) > 0 {
		pn.StaticConfig = expandLbPrivateNetworkStaticConfig(staticConfig)
	} else {
		pn.DHCPConfig = expandLbPrivateNetworkDHCPConfig(raw["dhcp_config"])
	}

	return pn
}

func privateNetworksToDetach(pns []*lbSDK.PrivateNetwork, updates interface{}) (map[string]bool, error) {
	actions := make(map[string]bool, len(pns))
	configs := make(map[string]*lbSDK.PrivateNetwork, len(pns))
	// set detached all as default
	for _, pn := range pns {
		actions[pn.PrivateNetworkID] = true
		configs[pn.PrivateNetworkID] = pn
	}
	// check if private network still exist or is different
	for _, pn := range updates.([]interface{}) {
		r := pn.(map[string]interface{})
		_, pnID, err := parseZonedID(r["private_network_id"].(string))
		if err != nil {
			return nil, err
		}
		if _, exist := actions[pnID]; exist {
			// check if config are equal
			actions[pnID] = !isPrivateNetworkEqual(configs[pnID], newPrivateNetwork(r))
		}
	}
	return actions, nil
}

func flattenPrivateNetworkConfigs(privateNetworks []*lbSDK.PrivateNetwork) interface{} {
	if len(privateNetworks) == 0 || privateNetworks == nil {
		return nil
	}

	pnI := []map[string]interface{}(nil)
	var dhcpConfigExist bool
	for _, pn := range privateNetworks {
		if pn.DHCPConfig != nil {
			dhcpConfigExist = true
		}
		pnZonedID := newZonedIDString(pn.LB.Zone, pn.PrivateNetworkID)
		pnI = append(pnI, map[string]interface{}{
			"private_network_id": pnZonedID,
			"dhcp_config":        dhcpConfigExist,
			"status":             pn.Status.String(),
			"zone":               pn.LB.Zone.String(),
			"static_config":      flattenLbPrivateNetworkStaticConfig(pn.StaticConfig),
		})
	}

	return pnI
}

func expandLbACLAction(raw interface{}) *lbSDK.ACLAction {
	if raw == nil || len(raw.([]interface{})) != 1 {
		return nil
	}
	rawMap := raw.([]interface{})[0].(map[string]interface{})
	return &lbSDK.ACLAction{
		Type: lbSDK.ACLActionType(rawMap["type"].(string)),
	}
}

func flattenLbACLMatch(match *lbSDK.ACLMatch) interface{} {
	return []map[string]interface{}{
		{
			"ip_subnet":          flattenSliceStringPtr(match.IPSubnet),
			"http_filter":        match.HTTPFilter.String(),
			"http_filter_value":  flattenSliceStringPtr(match.HTTPFilterValue),
			"http_filter_option": match.HTTPFilterOption,
			"invert":             match.Invert,
		},
	}
}

func expandLbACLMatch(raw interface{}) *lbSDK.ACLMatch {
	if raw == nil || len(raw.([]interface{})) != 1 {
		return nil
	}
	rawMap := raw.([]interface{})[0].(map[string]interface{})

	// scaleway api require ip subnet, so if we did not specify one, just put 0.0.0.0/0 instead
	ipSubnet := expandSliceStringPtr(rawMap["ip_subnet"].([]interface{}))
	if len(ipSubnet) == 0 {
		ipSubnet = []*string{expandStringPtr("0.0.0.0/0")}
	}

	return &lbSDK.ACLMatch{
		IPSubnet:         ipSubnet,
		HTTPFilter:       lbSDK.ACLHTTPFilter(rawMap["http_filter"].(string)),
		HTTPFilterValue:  expandSliceStringPtr(rawMap["http_filter_value"].([]interface{})),
		HTTPFilterOption: expandStringPtr(rawMap["http_filter_option"].(string)),
		Invert:           rawMap["invert"].(bool),
	}
}

func expandLbBackendMarkdownAction(raw interface{}) lbSDK.OnMarkedDownAction {
	if raw == "none" {
		return lbSDK.OnMarkedDownActionOnMarkedDownActionNone
	}
	return lbSDK.OnMarkedDownAction(raw.(string))
}

func flattenLbProtocol(protocol lbSDK.Protocol) interface{} {
	return protocol.String()
}

func expandLbProtocol(raw interface{}) lbSDK.Protocol {
	return lbSDK.Protocol(raw.(string))
}

func flattenLbForwardPortAlgorithm(algo lbSDK.ForwardPortAlgorithm) interface{} {
	return algo.String()
}

func expandLbForwardPortAlgorithm(raw interface{}) lbSDK.ForwardPortAlgorithm {
	return lbSDK.ForwardPortAlgorithm(raw.(string))
}

func flattenLbStickySessionsType(t lbSDK.StickySessionsType) interface{} {
	return t.String()
}

func expandLbStickySessionsType(raw interface{}) lbSDK.StickySessionsType {
	return lbSDK.StickySessionsType(raw.(string))
}

func flattenLbHCTCP(config *lbSDK.HealthCheckTCPConfig) interface{} {
	if config == nil {
		return nil
	}
	return []map[string]interface{}{
		{},
	}
}

func expandLbHCTCP(raw interface{}) *lbSDK.HealthCheckTCPConfig {
	if raw == nil || len(raw.([]interface{})) != 1 {
		return nil
	}
	return &lbSDK.HealthCheckTCPConfig{}
}

func flattenLbHCHTTP(config *lbSDK.HealthCheckHTTPConfig) interface{} {
	if config == nil {
		return nil
	}
	return []map[string]interface{}{
		{
			"uri":         config.URI,
			"method":      config.Method,
			"code":        flattenInt32Ptr(config.Code),
			"host_header": config.HostHeader,
		},
	}
}

func expandLbHCHTTP(raw interface{}) *lbSDK.HealthCheckHTTPConfig {
	if raw == nil || len(raw.([]interface{})) != 1 {
		return nil
	}
	rawMap := raw.([]interface{})[0].(map[string]interface{})
	return &lbSDK.HealthCheckHTTPConfig{
		URI:        rawMap["uri"].(string),
		Method:     rawMap["method"].(string),
		Code:       expandInt32Ptr(rawMap["code"]),
		HostHeader: rawMap["host_header"].(string),
	}
}

func flattenLbHCHTTPS(config *lbSDK.HealthCheckHTTPSConfig) interface{} {
	if config == nil {
		return nil
	}
	return []map[string]interface{}{
		{
			"uri":         config.URI,
			"method":      config.Method,
			"code":        flattenInt32Ptr(config.Code),
			"host_header": config.HostHeader,
			"sni":         config.Sni,
		},
	}
}

func expandLbHCHTTPS(raw interface{}) *lbSDK.HealthCheckHTTPSConfig {
	if raw == nil || len(raw.([]interface{})) != 1 {
		return nil
	}

	rawMap := raw.([]interface{})[0].(map[string]interface{})
	return &lbSDK.HealthCheckHTTPSConfig{
		URI:        rawMap["uri"].(string),
		Method:     rawMap["method"].(string),
		Code:       expandInt32Ptr(rawMap["code"]),
		HostHeader: rawMap["host_header"].(string),
		Sni:        rawMap["sni"].(string),
	}
}

func expandLbLetsEncrypt(raw interface{}) *lbSDK.CreateCertificateRequestLetsencryptConfig {
	if raw == nil || len(raw.([]interface{})) != 1 {
		return nil
	}

	rawMap := raw.([]interface{})[0].(map[string]interface{})
	alternativeNames := rawMap["subject_alternative_name"].([]interface{})
	config := &lbSDK.CreateCertificateRequestLetsencryptConfig{
		CommonName: rawMap["common_name"].(string),
	}
	for _, alternativeName := range alternativeNames {
		config.SubjectAlternativeName = append(config.SubjectAlternativeName, alternativeName.(string))
	}
	return config
}

func expandLbCustomCertificate(raw interface{}) *lbSDK.CreateCertificateRequestCustomCertificate {
	if raw == nil || len(raw.([]interface{})) != 1 {
		return nil
	}

	rawMap := raw.([]interface{})[0].(map[string]interface{})
	config := &lbSDK.CreateCertificateRequestCustomCertificate{
		CertificateChain: rawMap["certificate_chain"].(string),
	}
	return config
}

func expandLbProxyProtocol(raw interface{}) lbSDK.ProxyProtocol {
	return lbSDK.ProxyProtocol("proxy_protocol_" + raw.(string))
}

func flattenLbProxyProtocol(pp lbSDK.ProxyProtocol) interface{} {
	return strings.TrimPrefix(pp.String(), "proxy_protocol_")
}

func lbUpgradeV1SchemaType() cty.Type {
	return cty.Object(map[string]cty.Type{
		"id": cty.String,
	})
}

// lbUpgradeV1UpgradeFunc allow upgrade the from regional to a zoned resource.
func lbUpgradeV1SchemaUpgradeFunc(ctx context.Context, rawState map[string]interface{}, meta interface{}) (map[string]interface{}, error) {
	var err error
	// element id: upgrade
	ID, exist := rawState["id"]
	if !exist {
		return nil, fmt.Errorf("upgrade: id not exist")
	}
	rawState["id"], err = lbUpgradeV1RegionalToZonedID(ID.(string))
	if err != nil {
		return nil, err
	}
	// return rawState updated
	return rawState, nil
}

func lbUpgradeV1RegionalToZonedID(element string) (string, error) {
	locality, id, err := parseLocalizedID(element)
	// return error if can't parse
	if err != nil {
		return "", fmt.Errorf("upgrade: could not retrieve the locality from `%s`", element)
	}
	// if locality is already zoned return
	if validator.IsZone(locality) {
		return element, nil
	}
	//  append zone 1 as default: e.g. fr-par-1
	return fmt.Sprintf("%s-1/%s", locality, id), nil
}

func expandLbPrivateNetworkStaticConfig(raw interface{}) *lbSDK.PrivateNetworkStaticConfig {
	if raw == nil || len(raw.([]interface{})) < 1 {
		return nil
	}
	return &lbSDK.PrivateNetworkStaticConfig{
		IPAddress: expandStrings(raw),
	}
}

func flattenLbPrivateNetworkStaticConfig(cfg *lbSDK.PrivateNetworkStaticConfig) []string {
	if cfg == nil {
		return nil
	}

	return cfg.IPAddress
}

func expandLbPrivateNetworkDHCPConfig(raw interface{}) *lbSDK.PrivateNetworkDHCPConfig {
	if raw == nil || !raw.(bool) {
		return nil
	}
	return &lbSDK.PrivateNetworkDHCPConfig{}
}

func waitForLB(ctx context.Context, lbAPI *lbSDK.ZonedAPI, zone scw.Zone, lbID string, timeout time.Duration) (*lbSDK.LB, error) {
	retryInterval := defaultWaitLBRetryInterval
	if DefaultWaitRetryInterval != nil {
		retryInterval = *DefaultWaitRetryInterval
	}

	loadBalancer, err := lbAPI.WaitForLb(&lbSDK.ZonedAPIWaitForLBRequest{
		LBID:          lbID,
		Zone:          zone,
		Timeout:       scw.TimeDurationPtr(timeout),
		RetryInterval: &retryInterval,
	}, scw.WithContext(ctx))

	return loadBalancer, err
}

func waitForLbInstances(ctx context.Context, lbAPI *lbSDK.ZonedAPI, zone scw.Zone, lbID string, timeout time.Duration) (*lbSDK.LB, error) {
	retryInterval := defaultWaitLBRetryInterval
	if DefaultWaitRetryInterval != nil {
		retryInterval = *DefaultWaitRetryInterval
	}

	loadBalancer, err := lbAPI.WaitForLbInstances(&lbSDK.ZonedAPIWaitForLBInstancesRequest{
		Zone:          zone,
		LBID:          lbID,
		Timeout:       scw.TimeDurationPtr(timeout),
		RetryInterval: &retryInterval,
	}, scw.WithContext(ctx))

	return loadBalancer, err
}

func waitForLBPN(ctx context.Context, lbAPI *lbSDK.ZonedAPI, zone scw.Zone, lbID string, timeout time.Duration) ([]*lbSDK.PrivateNetwork, error) {
	retryInterval := defaultWaitLBRetryInterval
	if DefaultWaitRetryInterval != nil {
		retryInterval = *DefaultWaitRetryInterval
	}

	privateNetworks, err := lbAPI.WaitForLBPN(&lbSDK.ZonedAPIWaitForLBPNRequest{
		LBID:          lbID,
		Zone:          zone,
		Timeout:       scw.TimeDurationPtr(timeout),
		RetryInterval: &retryInterval,
	}, scw.WithContext(ctx))

	return privateNetworks, err
}

func waitForLBCertificate(ctx context.Context, lbAPI *lbSDK.ZonedAPI, zone scw.Zone, id string, timeout time.Duration) (*lbSDK.Certificate, error) {
	retryInterval := defaultWaitLBRetryInterval
	if DefaultWaitRetryInterval != nil {
		retryInterval = *DefaultWaitRetryInterval
	}

	certificate, err := lbAPI.WaitForLBCertificate(&lbSDK.ZonedAPIWaitForLBCertificateRequest{
		CertID:        id,
		Zone:          zone,
		Timeout:       scw.TimeDurationPtr(timeout),
		RetryInterval: &retryInterval,
	}, scw.WithContext(ctx))

	return certificate, err
}

func attachLBPrivateNetwork(ctx context.Context, lbAPI *lbSDK.ZonedAPI, zone scw.Zone, pnConfigs []*lbSDK.ZonedAPIAttachPrivateNetworkRequest, timeout time.Duration) ([]*lbSDK.PrivateNetwork, error) {
	var privateNetworks []*lbSDK.PrivateNetwork

	for _, config := range pnConfigs {
		pn, err := lbAPI.AttachPrivateNetwork(config, scw.WithContext(ctx))
		if err != nil && !is404Error(err) {
			return nil, err
		}

		privateNetworks, err = waitForLBPN(ctx, lbAPI, zone, pn.LB.ID, timeout)
		if err != nil && !is404Error(err) {
			return nil, err
		}

		for _, pn := range privateNetworks {
			if pn.Status == lbSDK.PrivateNetworkStatusError {
				err = lbAPI.DetachPrivateNetwork(&lbSDK.ZonedAPIDetachPrivateNetworkRequest{
					Zone:             zone,
					LBID:             pn.LB.ID,
					PrivateNetworkID: pn.PrivateNetworkID,
				}, scw.WithContext(ctx))
				if err != nil && !is404Error(err) {
					return nil, err
				}
				tflog.Debug(ctx, fmt.Sprintf("DHCP config: %v", pn.DHCPConfig))
				tflog.Debug(ctx, fmt.Sprintf("Static config: %v", pn.StaticConfig))
				return nil, fmt.Errorf("attaching private network with id: %s on error state. please check your config", pn.PrivateNetworkID)
			}
		}
	}

	return privateNetworks, nil
}

<<<<<<< HEAD
func ipMatch(ipPattern, ip string) bool {
	patternOctets := strings.Split(ipPattern, ".")
	ipOctets := strings.Split(ip, ".")

	// Compare each octet of the pattern with the IP
	for i, patternOctet := range patternOctets {
		// If the pattern octet is not a wildcard and doesn't match the IP octet
		if patternOctet != "*" && patternOctet != ipOctets[i] {
			return false
		}
	}

	return true
=======
func flattenLbInstances(instances []*lbSDK.Instance) interface{} {
	if instances == nil {
		return nil
	}
	flattenedInstances := []map[string]interface{}(nil)
	for _, instance := range instances {
		flattenedInstances = append(flattenedInstances, map[string]interface{}{
			"id":         instance.ID,
			"status":     instance.Status.String(),
			"ip_address": instance.IPAddress,
			"created_at": flattenTime(instance.CreatedAt),
			"updated_at": flattenTime(instance.UpdatedAt),
			"zone":       instance.Zone,
		})
	}
	return flattenedInstances
}

func flattenLbIPs(ips []*lbSDK.IP) interface{} {
	if ips == nil {
		return nil
	}
	flattenedIPs := []map[string]interface{}(nil)
	for _, ip := range ips {
		flattenedIPs = append(flattenedIPs, map[string]interface{}{
			"id":              ip.ID,
			"ip_address":      ip.IPAddress,
			"reverse":         ip.Reverse,
			"organization_id": ip.OrganizationID,
			"project_id":      ip.ProjectID,
			"zone":            ip.Zone,
			"lb_id":           flattenStringPtr(ip.LBID),
		})
	}
	return flattenedIPs
>>>>>>> 609cd0c7
}<|MERGE_RESOLUTION|>--- conflicted
+++ resolved
@@ -541,21 +541,6 @@
 	return privateNetworks, nil
 }
 
-<<<<<<< HEAD
-func ipMatch(ipPattern, ip string) bool {
-	patternOctets := strings.Split(ipPattern, ".")
-	ipOctets := strings.Split(ip, ".")
-
-	// Compare each octet of the pattern with the IP
-	for i, patternOctet := range patternOctets {
-		// If the pattern octet is not a wildcard and doesn't match the IP octet
-		if patternOctet != "*" && patternOctet != ipOctets[i] {
-			return false
-		}
-	}
-
-	return true
-=======
 func flattenLbInstances(instances []*lbSDK.Instance) interface{} {
 	if instances == nil {
 		return nil
@@ -591,5 +576,19 @@
 		})
 	}
 	return flattenedIPs
->>>>>>> 609cd0c7
+}
+
+func ipMatch(ipPattern, ip string) bool {
+	patternOctets := strings.Split(ipPattern, ".")
+	ipOctets := strings.Split(ip, ".")
+
+	// Compare each octet of the pattern with the IP
+	for i, patternOctet := range patternOctets {
+		// If the pattern octet is not a wildcard and doesn't match the IP octet
+		if patternOctet != "*" && patternOctet != ipOctets[i] {
+			return false
+		}
+	}
+
+	return true
 }