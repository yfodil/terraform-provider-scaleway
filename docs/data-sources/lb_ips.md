---
subcategory: "Load Balancers"
page_title: "Scaleway: scaleway_lb_ips"
---

# scaleway_lb_ips

Gets information about multiple Load Balancer IP addresses.

For more information, see the [main documentation](https://www.scaleway.com/en/docs/network/load-balancer/how-to/create-manage-flex-ips/) or [API documentation](https://www.scaleway.com/en/developers/api/load-balancer/zoned-api/#path-ip-addresses-list-ip-addresses).

## Example Usage

```hcl
# Find multiple IPs that share the same CIDR block
data "scaleway_lb_ips" "my_key" {
  ip_cidr_range = "0.0.0.0/0"
}
# Find IPs by CIDR block and zone
data "scaleway_lb_ips" "my_key" {
  ip_cidr_range = "0.0.0.0/0"
  zone       = "fr-par-2"
}

# Find IPs that share the same tags and type
data "scaleway_lb_ips" "ips_by_tags_and_type" {
  tags    = [ "a tag" ]
  ip_type = "ipv4"
}
```

## Argument Reference

- `ip_cidr_range` - (Optional) The IP CIDR range to filter for. IPs within a matching CIDR block are listed.

<<<<<<< HEAD
- `tags` - (Optional)  List of tags used as filter. IPs with these exact tags are listed.

- `ip_type` - (Optional) The IP type used as a filter.

- `zone` - (Defaults to [provider](../index.md#zone) `zone`) The [zone](../guides/regions_and_zones.md#zones) in which IPs exist.
=======
- `zone` - (Defaults to [provider](../index.md#zone) `zone`) The [zone](../guides/regions_and_zones.md#zones) in which the IPs exist.
>>>>>>> ed3c182a

## Attributes Reference

In addition to all arguments above, the following attributes are exported:

- `ips` - List of retrieved IPs
    - `id` - The ID of the associated IP.
    - `lb_id` - The ID of the associated Load BalancerD, if any
    - `ip_address` - The IP address
    - `zone` - The [zone](../guides/regions_and_zones.md#zones) of the Load Balancer.
    - `reverse` - The reverse domain associated with this IP.
    - `organization_id` - The ID of the Organization the Load Balancer is associated with.
    - `project_id` - The ID of the Project the Load Balancer is associated with.<|MERGE_RESOLUTION|>--- conflicted
+++ resolved
@@ -33,15 +33,11 @@
 
 - `ip_cidr_range` - (Optional) The IP CIDR range to filter for. IPs within a matching CIDR block are listed.
 
-<<<<<<< HEAD
 - `tags` - (Optional)  List of tags used as filter. IPs with these exact tags are listed.
 
 - `ip_type` - (Optional) The IP type used as a filter.
 
-- `zone` - (Defaults to [provider](../index.md#zone) `zone`) The [zone](../guides/regions_and_zones.md#zones) in which IPs exist.
-=======
 - `zone` - (Defaults to [provider](../index.md#zone) `zone`) The [zone](../guides/regions_and_zones.md#zones) in which the IPs exist.
->>>>>>> ed3c182a
 
 ## Attributes Reference
 
