--- conflicted
+++ resolved
@@ -150,16 +150,11 @@
 In addition to all above arguments, the following attributes are exported:
 
 - `id` - The ID of the server.
-<<<<<<< HEAD
-- `offer_name` - The name of the offer.
-- `os_name` - The name of the os.
-=======
 
 ~> **Important:** Baremetal servers' IDs are [zoned](../guides/regions_and_zones.md#resource-ids), which means they are of the form `{zone}/{id}`, e.g. `fr-par-1/11111111-1111-1111-1111-111111111111`
 
-- `offer_id` - The ID of the offer.
-- `os_id` - The ID of the os.
->>>>>>> 98aad59d
+- `offer_name` - The name of the offer.
+- `os_name` - The name of the os.
 - `private_network` - The private networks attached to the server.
     - `id` - The ID of the private network.
     - `vlan` - The VLAN ID associated to the private network.
