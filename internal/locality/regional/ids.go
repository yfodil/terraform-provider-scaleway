--- conflicted
+++ resolved
@@ -21,7 +21,6 @@
 	}
 }
 
-<<<<<<< HEAD
 func NewIDStrings(region scw.Region, ids []string) []string {
 	if ids == nil {
 		return nil
@@ -35,14 +34,11 @@
 	return flattenedIDs
 }
 
-func ExpandID(id interface{}) ID {
-=======
 func (z ID) String() string {
 	return fmt.Sprintf("%s/%s", z.Region, z.ID)
 }
 
 func ExpandID(id any) ID {
->>>>>>> 22616d23
 	regionalID := ID{}
 	tab := strings.Split(id.(string), "/")
 
