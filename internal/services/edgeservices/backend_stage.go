--- conflicted
+++ resolved
@@ -111,16 +111,11 @@
 	}
 }
 
-<<<<<<< HEAD
-func ResourceBackendStageCreate(ctx context.Context, d *schema.ResourceData, m interface{}) diag.Diagnostics {
+func ResourceBackendStageCreate(ctx context.Context, d *schema.ResourceData, m any) diag.Diagnostics {
 	api, zone, err := edgeServicesAPIWithZone(d, m)
 	if err != nil {
 		return diag.FromErr(err)
 	}
-=======
-func ResourceBackendStageCreate(ctx context.Context, d *schema.ResourceData, m any) diag.Diagnostics {
-	api := NewEdgeServicesAPI(m)
->>>>>>> f431df91
 
 	req := &edgeservices.CreateBackendStageRequest{
 		PipelineID: d.Get("pipeline_id").(string),
@@ -144,16 +139,11 @@
 	return ResourceBackendStageRead(ctx, d, m)
 }
 
-<<<<<<< HEAD
-func ResourceBackendStageRead(ctx context.Context, d *schema.ResourceData, m interface{}) diag.Diagnostics {
+func ResourceBackendStageRead(ctx context.Context, d *schema.ResourceData, m any) diag.Diagnostics {
 	api, zone, err := edgeServicesAPIWithZone(d, m)
 	if err != nil {
 		return diag.FromErr(err)
 	}
-=======
-func ResourceBackendStageRead(ctx context.Context, d *schema.ResourceData, m any) diag.Diagnostics {
-	api := NewEdgeServicesAPI(m)
->>>>>>> f431df91
 
 	backendStage, err := api.GetBackendStage(&edgeservices.GetBackendStageRequest{
 		BackendStageID: d.Id(),
@@ -183,16 +173,11 @@
 	return nil
 }
 
-<<<<<<< HEAD
-func ResourceBackendStageUpdate(ctx context.Context, d *schema.ResourceData, m interface{}) diag.Diagnostics {
+func ResourceBackendStageUpdate(ctx context.Context, d *schema.ResourceData, m any) diag.Diagnostics {
 	api, zone, err := edgeServicesAPIWithZone(d, m)
 	if err != nil {
 		return diag.FromErr(err)
 	}
-=======
-func ResourceBackendStageUpdate(ctx context.Context, d *schema.ResourceData, m any) diag.Diagnostics {
-	api := NewEdgeServicesAPI(m)
->>>>>>> f431df91
 
 	hasChanged := false
 
