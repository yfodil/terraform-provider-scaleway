package edgeservices

import (
	"github.com/hashicorp/terraform-plugin-sdk/v2/helper/schema"
	edge_services "github.com/scaleway/scaleway-sdk-go/api/edge_services/v1beta1"
	"github.com/scaleway/scaleway-sdk-go/scw"
	"github.com/scaleway/terraform-provider-scaleway/v2/internal/locality"
	"github.com/scaleway/terraform-provider-scaleway/v2/internal/locality/zonal"
	"github.com/scaleway/terraform-provider-scaleway/v2/internal/types"
)

func expandS3BackendConfig(raw any) *edge_services.ScalewayS3BackendConfig {
	if raw == nil || len(raw.([]any)) != 1 {
		return nil
	}

	rawMap := raw.([]any)[0].(map[string]any)

	return &edge_services.ScalewayS3BackendConfig{
		BucketName:   types.ExpandStringPtr(rawMap["bucket_name"].(string)),
		BucketRegion: types.ExpandStringPtr(rawMap["bucket_region"].(string)),
		IsWebsite:    types.ExpandBoolPtr(rawMap["is_website"]),
	}
}

func flattenS3BackendConfig(s3backend *edge_services.ScalewayS3BackendConfig) []map[string]any {
	return []map[string]any{
		{
			"bucket_name":   types.FlattenStringPtr(s3backend.BucketName),
			"bucket_region": types.FlattenStringPtr(s3backend.BucketRegion),
			"is_website":    types.FlattenBoolPtr(s3backend.IsWebsite),
		},
	}
}

func expandPurge(raw any) []*edge_services.PurgeRequest {
	if raw == nil {
		return nil
	}

	purgeRequests := []*edge_services.PurgeRequest(nil)

	for _, pr := range raw.(*schema.Set).List() {
		rawPr := pr.(map[string]any)
		purgeRequest := &edge_services.PurgeRequest{}
		purgeRequest.PipelineID = rawPr["pipeline_id"].(string)
		purgeRequest.Assets = types.ExpandStringsPtr(rawPr["assets"])
		purgeRequest.All = types.ExpandBoolPtr(rawPr["all"])

		purgeRequests = append(purgeRequests, purgeRequest)
	}

	return purgeRequests
}

func expandTLSSecrets(raw any, region scw.Region) []*edge_services.TLSSecret {
	secrets := []*edge_services.TLSSecret(nil)
	rawSecrets := raw.([]any)

	for _, rawSecret := range rawSecrets {
		mapSecret := rawSecret.(map[string]any)
		secret := &edge_services.TLSSecret{
			SecretID: locality.ExpandID(mapSecret["secret_id"]),
			Region:   region,
		}
		secrets = append(secrets, secret)
	}

	return secrets
}

func flattenTLSSecrets(secrets []*edge_services.TLSSecret) any {
	if len(secrets) == 0 || secrets == nil {
		return nil
	}

	secretsI := []map[string]any(nil)

	for _, secret := range secrets {
		secretMap := map[string]any{
			"secret_id": secret.SecretID,
			"region":    secret.Region.String(),
		}
		secretsI = append(secretsI, secretMap)
	}

	return secretsI
}

<<<<<<< HEAD
func expandLBBackendConfig(zone scw.Zone, raw interface{}) *edge_services.ScalewayLBBackendConfig {
=======
func expandLBBackendConfig(raw any) *edge_services.ScalewayLBBackendConfig {
>>>>>>> f431df91
	lbConfigs := []*edge_services.ScalewayLB(nil)
	rawLbConfigs := raw.([]any)

	for _, rawLbConfig := range rawLbConfigs {
		outerMap := rawLbConfig.(map[string]any)

		lbConfigList, ok := outerMap["lb_config"].([]any)
		if !ok || len(lbConfigList) == 0 {
			continue
		}

		innerMap := lbConfigList[0].(map[string]any)
		lbConfig := &edge_services.ScalewayLB{
			ID:         locality.ExpandID(innerMap["id"]),
			Zone:       zone,
			FrontendID: locality.ExpandID(innerMap["frontend_id"]),
			IsSsl:      types.ExpandBoolPtr(innerMap["is_ssl"]),
			DomainName: types.ExpandStringPtr(innerMap["domain_name"]),
		}
		lbConfigs = append(lbConfigs, lbConfig)
	}

	return &edge_services.ScalewayLBBackendConfig{
		LBs: lbConfigs,
	}
}

<<<<<<< HEAD
func flattenLBBackendConfig(zone scw.Zone, lbConfigs *edge_services.ScalewayLBBackendConfig) interface{} {
=======
func flattenLBBackendConfig(lbConfigs *edge_services.ScalewayLBBackendConfig) any {
>>>>>>> f431df91
	if lbConfigs == nil {
		return nil
	}

<<<<<<< HEAD
	inner := make([]interface{}, len(lbConfigs.LBs))

	for i, lbConfig := range lbConfigs.LBs {
		inner[i] = map[string]interface{}{
			"id":          zonal.NewIDString(zone, lbConfig.ID),
			"frontend_id": zonal.NewIDString(zone, lbConfig.FrontendID),
=======
	lbConfigsI := []map[string]any(nil)

	for _, lbConfig := range lbConfigs.LBs {
		secretMap := map[string]any{
			"id":          lbConfig.ID,
			"frontend_id": lbConfig.FrontendID,
>>>>>>> f431df91
			"is_ssl":      types.FlattenBoolPtr(lbConfig.IsSsl),
			"domain_name": types.FlattenStringPtr(lbConfig.DomainName),
			"zone":        lbConfig.Zone.String(),
		}
	}

	outer := []map[string]interface{}{{
		"lb_config": inner,
	}}

	return outer
}

func wrapSecretsInConfig(secrets []*edge_services.TLSSecret) *edge_services.TLSSecretsConfig {
	return &edge_services.TLSSecretsConfig{
		TLSSecrets: secrets,
	}
}

func expandRouteRules(raw any) []*edge_services.SetRouteRulesRequestRouteRule {
	if raw == nil {
		return nil
	}

	rulesList := raw.([]any)
	result := make([]*edge_services.SetRouteRulesRequestRouteRule, 0, len(rulesList))

	for _, rawRule := range rulesList {
		ruleMap := rawRule.(map[string]any)
		rule := &edge_services.SetRouteRulesRequestRouteRule{
			BackendStageID: types.ExpandStringPtr(ruleMap["backend_stage_id"].(string)),
		}

		if rawHTTPMatch, ok := ruleMap["rule_http_match"]; ok && rawHTTPMatch != nil {
			if expandedHTTP := expandRuleHTTPMatch(rawHTTPMatch); expandedHTTP != nil {
				rule.RuleHTTPMatch = expandedHTTP
			}
		}

		result = append(result, rule)
	}

	return result
}

func expandRuleHTTPMatch(raw any) *edge_services.RuleHTTPMatch {
	list, ok := raw.([]any)
	if !ok || len(list) < 1 {
		return nil
	}

	ruleMap := list[0].(map[string]any)
	result := &edge_services.RuleHTTPMatch{}

	if v, exists := ruleMap["method_filters"]; exists && v != nil {
		filters := v.([]any)
		result.MethodFilters = make([]edge_services.RuleHTTPMatchMethodFilter, len(filters))

		for i, item := range filters {
			result.MethodFilters[i] = edge_services.RuleHTTPMatchMethodFilter(item.(string))
		}
	}

	if rawPF, exists := ruleMap["path_filter"]; exists && rawPF != nil {
		result.PathFilter = expandRuleHTTPMatchPathFilter(rawPF)
	}

	return result
}

func expandRuleHTTPMatchPathFilter(raw any) *edge_services.RuleHTTPMatchPathFilter {
	list, ok := raw.([]any)
	if !ok || len(list) < 1 {
		return nil
	}

	mapPF := list[0].(map[string]any)

	return &edge_services.RuleHTTPMatchPathFilter{
		PathFilterType: edge_services.RuleHTTPMatchPathFilterPathFilterType(mapPF["path_filter_type"].(string)),
		Value:          mapPF["value"].(string),
	}
}

func flattenRouteRules(rules []*edge_services.RouteRule) []any {
	if rules == nil {
		return nil
	}

	result := make([]any, 0, len(rules))

	for _, rule := range rules {
		m := map[string]any{
			"backend_stage_id": types.FlattenStringPtr(rule.BackendStageID),
			"rule_http_match":  flattenRuleHTTPMatch(rule.RuleHTTPMatch),
		}
		result = append(result, m)
	}

	return result
}

func flattenRuleHTTPMatch(match *edge_services.RuleHTTPMatch) []any {
	if match == nil {
		return nil
	}

	m := map[string]any{}

	if len(match.MethodFilters) > 0 {
		filters := make([]any, len(match.MethodFilters))
		for i, v := range match.MethodFilters {
			filters[i] = string(v)
		}

		m["method_filters"] = filters
	} else {
		m["method_filters"] = []any{}
	}

	m["path_filter"] = flattenRuleHTTPMatchPathFilter(match.PathFilter)

	return []any{m}
}

func flattenRuleHTTPMatchPathFilter(pathFilter *edge_services.RuleHTTPMatchPathFilter) []any {
	if pathFilter == nil {
		return nil
	}

	m := map[string]any{
		"path_filter_type": pathFilter.PathFilterType.String(),
		"value":            pathFilter.Value,
	}

	return []any{m}
}<|MERGE_RESOLUTION|>--- conflicted
+++ resolved
@@ -87,11 +87,7 @@
 	return secretsI
 }
 
-<<<<<<< HEAD
-func expandLBBackendConfig(zone scw.Zone, raw interface{}) *edge_services.ScalewayLBBackendConfig {
-=======
-func expandLBBackendConfig(raw any) *edge_services.ScalewayLBBackendConfig {
->>>>>>> f431df91
+func expandLBBackendConfig(zone scw.Zone, raw any) *edge_services.ScalewayLBBackendConfig {
 	lbConfigs := []*edge_services.ScalewayLB(nil)
 	rawLbConfigs := raw.([]any)
 
@@ -119,30 +115,17 @@
 	}
 }
 
-<<<<<<< HEAD
-func flattenLBBackendConfig(zone scw.Zone, lbConfigs *edge_services.ScalewayLBBackendConfig) interface{} {
-=======
-func flattenLBBackendConfig(lbConfigs *edge_services.ScalewayLBBackendConfig) any {
->>>>>>> f431df91
+func flattenLBBackendConfig(zone scw.Zone, lbConfigs *edge_services.ScalewayLBBackendConfig) any} {
 	if lbConfigs == nil {
 		return nil
 	}
 
-<<<<<<< HEAD
-	inner := make([]interface{}, len(lbConfigs.LBs))
+	inner := make([]any, len(lbConfigs.LBs))
 
 	for i, lbConfig := range lbConfigs.LBs {
 		inner[i] = map[string]interface{}{
 			"id":          zonal.NewIDString(zone, lbConfig.ID),
 			"frontend_id": zonal.NewIDString(zone, lbConfig.FrontendID),
-=======
-	lbConfigsI := []map[string]any(nil)
-
-	for _, lbConfig := range lbConfigs.LBs {
-		secretMap := map[string]any{
-			"id":          lbConfig.ID,
-			"frontend_id": lbConfig.FrontendID,
->>>>>>> f431df91
 			"is_ssl":      types.FlattenBoolPtr(lbConfig.IsSsl),
 			"domain_name": types.FlattenStringPtr(lbConfig.DomainName),
 			"zone":        lbConfig.Zone.String(),
