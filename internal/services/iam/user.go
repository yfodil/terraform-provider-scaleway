package iam

import (
	"context"

	"github.com/hashicorp/terraform-plugin-sdk/v2/diag"
	"github.com/hashicorp/terraform-plugin-sdk/v2/helper/schema"
	iam "github.com/scaleway/scaleway-sdk-go/api/iam/v1alpha1"
	"github.com/scaleway/scaleway-sdk-go/scw"
	"github.com/scaleway/terraform-provider-scaleway/v2/internal/httperrors"
	"github.com/scaleway/terraform-provider-scaleway/v2/internal/services/account"
	"github.com/scaleway/terraform-provider-scaleway/v2/internal/types"
)

func ResourceUser() *schema.Resource {
	return &schema.Resource{
		CreateContext: resourceIamUserCreate,
		ReadContext:   resourceIamUserRead,
		DeleteContext: resourceIamUserDelete,
		Importer: &schema.ResourceImporter{
			StateContext: schema.ImportStatePassthroughContext,
		},
		SchemaVersion: 0,
		Schema: map[string]*schema.Schema{
			"email": {
				Type:        schema.TypeString,
				Required:    true,
				ForceNew:    true,
				Description: "The description of the iam user",
			},
			"created_at": {
				Type:        schema.TypeString,
				Computed:    true,
				Description: "The date and time of the creation of the iam user",
			},
			"updated_at": {
				Type:        schema.TypeString,
				Computed:    true,
				Description: "The date and time of the last update of the iam user",
			},
			"deletable": {
				Type:        schema.TypeBool,
				Computed:    true,
				Description: "Whether or not the iam user is editable",
			},
			"last_login_at": {
				Type:        schema.TypeString,
				Computed:    true,
				Description: "The date and time of last login of the iam user",
			},
			"type": {
				Type:        schema.TypeString,
				Computed:    true,
				Description: "The type of the iam user",
			},
			"status": {
				Type:        schema.TypeString,
				Computed:    true,
				Description: "The status of user invitation.",
			},
			"mfa": {
				Type:        schema.TypeBool,
				Computed:    true,
				Description: "Whether or not the MFA is enabled",
			},
			"account_root_user_id": {
				Type:        schema.TypeString,
				Computed:    true,
				Description: "The ID of the account root user associated with the iam user.",
			},
			"organization_id": account.OrganizationIDOptionalSchema(),
		},
	}
}

func resourceIamUserCreate(ctx context.Context, d *schema.ResourceData, m interface{}) diag.Diagnostics {
	api := NewAPI(m)
	email := d.Get("email").(string)
	user, err := api.CreateUser(&iam.CreateUserRequest{
		OrganizationID: d.Get("organization_id").(string),
<<<<<<< HEAD
		Email:          types.ExpandStringPtr(d.Get("email").(string)),
=======
		Email:          &email,
>>>>>>> 2c2fa20a
	}, scw.WithContext(ctx))
	if err != nil {
		return diag.FromErr(err)
	}

	d.SetId(user.ID)

	return resourceIamUserRead(ctx, d, m)
}

func resourceIamUserRead(ctx context.Context, d *schema.ResourceData, m interface{}) diag.Diagnostics {
	api := NewAPI(m)
	user, err := api.GetUser(&iam.GetUserRequest{
		UserID: d.Id(),
	}, scw.WithContext(ctx))
	if err != nil {
		if httperrors.Is404(err) {
			d.SetId("")
			return nil
		}
		return diag.FromErr(err)
	}

	_ = d.Set("email", user.Email)
	_ = d.Set("created_at", types.FlattenTime(user.CreatedAt))
	_ = d.Set("updated_at", types.FlattenTime(user.UpdatedAt))
	_ = d.Set("organization_id", user.OrganizationID)
	_ = d.Set("deletable", user.Deletable)
	_ = d.Set("last_login_at", types.FlattenTime(user.LastLoginAt))
	_ = d.Set("type", user.Type)
	_ = d.Set("status", user.Status)
	_ = d.Set("mfa", user.Mfa)

	return nil
}

func resourceIamUserDelete(ctx context.Context, d *schema.ResourceData, m interface{}) diag.Diagnostics {
	api := NewAPI(m)

	err := api.DeleteUser(&iam.DeleteUserRequest{
		UserID: d.Id(),
	}, scw.WithContext(ctx))
	if err != nil && !httperrors.Is404(err) {
		return diag.FromErr(err)
	}

	return nil
}<|MERGE_RESOLUTION|>--- conflicted
+++ resolved
@@ -78,11 +78,7 @@
 	email := d.Get("email").(string)
 	user, err := api.CreateUser(&iam.CreateUserRequest{
 		OrganizationID: d.Get("organization_id").(string),
-<<<<<<< HEAD
-		Email:          types.ExpandStringPtr(d.Get("email").(string)),
-=======
 		Email:          &email,
->>>>>>> 2c2fa20a
 	}, scw.WithContext(ctx))
 	if err != nil {
 		return diag.FromErr(err)
