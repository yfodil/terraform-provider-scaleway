package vpcgwtestfuncs

import (
	"fmt"

	"github.com/hashicorp/terraform-plugin-sdk/v2/helper/resource"
	vpcgwSDK "github.com/scaleway/scaleway-sdk-go/api/vpcgw/v1"
	v2 "github.com/scaleway/scaleway-sdk-go/api/vpcgw/v2"
	"github.com/scaleway/scaleway-sdk-go/scw"
	"github.com/scaleway/terraform-provider-scaleway/v2/internal/acctest"
	"github.com/scaleway/terraform-provider-scaleway/v2/internal/logging"
)

func AddTestSweepers() {
	resource.AddTestSweepers("scaleway_vpc_public_gateway_dhcp", &resource.Sweeper{
		Name: "scaleway_vpc_public_gateway_dhcp",
		F:    testSweepVPCPublicGatewayDHCP,
	})
	resource.AddTestSweepers("scaleway_vpc_public_gateway_ip", &resource.Sweeper{
		Name: "scaleway_vpc_public_gateway_ip",
		F:    testSweepVPCPublicGatewayIP,
	})
	resource.AddTestSweepers("scaleway_gateway_network", &resource.Sweeper{
		Name: "scaleway_gateway_network",
		F:    testSweepVPCGatewayNetwork,
	})
	resource.AddTestSweepers("scaleway_vpc_public_gateway", &resource.Sweeper{
		Name: "scaleway_vpc_public_gateway",
		F:    testSweepVPCPublicGateway,
	})
}

func testSweepVPCPublicGateway(_ string) error {
	return acctest.SweepZones(scw.AllZones, func(scwClient *scw.Client, zone scw.Zone) error {
<<<<<<< HEAD
		api := v2.NewAPI(scwClient)
=======
		api := vpcgwSDK.NewAPI(scwClient)

>>>>>>> 5a61026d
		logging.L.Debugf("sweeper: destroying the public gateways in (%+v)", zone)

		listGatewayResponse, err := api.ListGateways(&v2.ListGatewaysRequest{
			Zone: zone,
		}, scw.WithAllPages())
		if err != nil {
			return fmt.Errorf("error listing public gateway in sweeper: %w", err)
		}

		for _, gateway := range listGatewayResponse.Gateways {
			_, err := api.DeleteGateway(&v2.DeleteGatewayRequest{
				Zone:      zone,
				GatewayID: gateway.ID,
			})
			if err != nil {
				return fmt.Errorf("error deleting public gateway in sweeper: %w", err)
			}
		}

		return nil
	})
}

func testSweepVPCGatewayNetwork(_ string) error {
	return acctest.SweepZones(scw.AllZones, func(scwClient *scw.Client, zone scw.Zone) error {
<<<<<<< HEAD
		api := v2.NewAPI(scwClient)
=======
		api := vpcgwSDK.NewAPI(scwClient)

>>>>>>> 5a61026d
		logging.L.Debugf("sweeper: destroying the gateway network in (%s)", zone)

		listPNResponse, err := api.ListGatewayNetworks(&v2.ListGatewayNetworksRequest{
			Zone: zone,
		}, scw.WithAllPages())
		if err != nil {
			return fmt.Errorf("error listing gateway network in sweeper: %w", err)
		}

		for _, gn := range listPNResponse.GatewayNetworks {
			_, err := api.DeleteGatewayNetwork(&v2.DeleteGatewayNetworkRequest{
				GatewayNetworkID: gn.GatewayID,
				Zone:             zone,
			})
			if err != nil {
				return fmt.Errorf("error deleting gateway network in sweeper: %w", err)
			}
		}

		return nil
	})
}

func testSweepVPCPublicGatewayIP(_ string) error {
	return acctest.SweepZones(scw.AllZones, func(scwClient *scw.Client, zone scw.Zone) error {
<<<<<<< HEAD
		api := v2.NewAPI(scwClient)
=======
		api := vpcgwSDK.NewAPI(scwClient)

>>>>>>> 5a61026d
		logging.L.Debugf("sweeper: destroying the public gateways ip in (%s)", zone)

		listIPResponse, err := api.ListIPs(&v2.ListIPsRequest{
			Zone: zone,
		}, scw.WithAllPages())
		if err != nil {
			return fmt.Errorf("error listing public gateway ip in sweeper: %w", err)
		}

		for _, ip := range listIPResponse.IPs {
			err := api.DeleteIP(&v2.DeleteIPRequest{
				Zone: zone,
				IPID: ip.ID,
			})
			if err != nil {
				return fmt.Errorf("error deleting public gateway ip in sweeper: %w", err)
			}
		}

		return nil
	})
}

func testSweepVPCPublicGatewayDHCP(_ string) error {
	return acctest.SweepZones(scw.AllZones, func(scwClient *scw.Client, zone scw.Zone) error {
		api := vpcgwSDK.NewAPI(scwClient)

		logging.L.Debugf("sweeper: destroying public gateway dhcps in (%+v)", zone)

		listDHCPsResponse, err := api.ListDHCPs(&vpcgwSDK.ListDHCPsRequest{
			Zone: zone,
		}, scw.WithAllPages())
		if err != nil {
			return fmt.Errorf("error listing public gateway dhcps in sweeper: %w", err)
		}

		for _, dhcp := range listDHCPsResponse.Dhcps {
			err := api.DeleteDHCP(&vpcgwSDK.DeleteDHCPRequest{
				Zone:   zone,
				DHCPID: dhcp.ID,
			})
			if err != nil {
				return fmt.Errorf("error deleting public gateway dhcp in sweeper: %w", err)
			}
		}

		return nil
	})
}<|MERGE_RESOLUTION|>--- conflicted
+++ resolved
@@ -32,12 +32,7 @@
 
 func testSweepVPCPublicGateway(_ string) error {
 	return acctest.SweepZones(scw.AllZones, func(scwClient *scw.Client, zone scw.Zone) error {
-<<<<<<< HEAD
 		api := v2.NewAPI(scwClient)
-=======
-		api := vpcgwSDK.NewAPI(scwClient)
-
->>>>>>> 5a61026d
 		logging.L.Debugf("sweeper: destroying the public gateways in (%+v)", zone)
 
 		listGatewayResponse, err := api.ListGateways(&v2.ListGatewaysRequest{
@@ -63,12 +58,7 @@
 
 func testSweepVPCGatewayNetwork(_ string) error {
 	return acctest.SweepZones(scw.AllZones, func(scwClient *scw.Client, zone scw.Zone) error {
-<<<<<<< HEAD
 		api := v2.NewAPI(scwClient)
-=======
-		api := vpcgwSDK.NewAPI(scwClient)
-
->>>>>>> 5a61026d
 		logging.L.Debugf("sweeper: destroying the gateway network in (%s)", zone)
 
 		listPNResponse, err := api.ListGatewayNetworks(&v2.ListGatewayNetworksRequest{
@@ -94,12 +84,7 @@
 
 func testSweepVPCPublicGatewayIP(_ string) error {
 	return acctest.SweepZones(scw.AllZones, func(scwClient *scw.Client, zone scw.Zone) error {
-<<<<<<< HEAD
 		api := v2.NewAPI(scwClient)
-=======
-		api := vpcgwSDK.NewAPI(scwClient)
-
->>>>>>> 5a61026d
 		logging.L.Debugf("sweeper: destroying the public gateways ip in (%s)", zone)
 
 		listIPResponse, err := api.ListIPs(&v2.ListIPsRequest{
