package instance

import (
	"bytes"
	"context"
	"errors"
	"fmt"
	"io"
	"log"
	"strconv"
	"strings"

	"github.com/google/go-cmp/cmp"
	"github.com/hashicorp/go-cty/cty"
	"github.com/hashicorp/terraform-plugin-log/tflog"
	"github.com/hashicorp/terraform-plugin-sdk/v2/diag"
	"github.com/hashicorp/terraform-plugin-sdk/v2/helper/customdiff"
	"github.com/hashicorp/terraform-plugin-sdk/v2/helper/schema"
	"github.com/hashicorp/terraform-plugin-sdk/v2/helper/validation"
	block "github.com/scaleway/scaleway-sdk-go/api/block/v1alpha1"
	instanceSDK "github.com/scaleway/scaleway-sdk-go/api/instance/v1"
	"github.com/scaleway/scaleway-sdk-go/api/marketplace/v2"
	"github.com/scaleway/scaleway-sdk-go/scw"
	scwvalidation "github.com/scaleway/scaleway-sdk-go/validation"
	"github.com/scaleway/terraform-provider-scaleway/v2/internal/cdf"
	"github.com/scaleway/terraform-provider-scaleway/v2/internal/dsf"
	"github.com/scaleway/terraform-provider-scaleway/v2/internal/httperrors"
	"github.com/scaleway/terraform-provider-scaleway/v2/internal/locality"
	"github.com/scaleway/terraform-provider-scaleway/v2/internal/locality/regional"
	"github.com/scaleway/terraform-provider-scaleway/v2/internal/locality/zonal"
	"github.com/scaleway/terraform-provider-scaleway/v2/internal/meta"
	"github.com/scaleway/terraform-provider-scaleway/v2/internal/services/account"
	"github.com/scaleway/terraform-provider-scaleway/v2/internal/services/vpc"
	"github.com/scaleway/terraform-provider-scaleway/v2/internal/types"
	"github.com/scaleway/terraform-provider-scaleway/v2/internal/verify"
)

func ResourceServer() *schema.Resource {
	return &schema.Resource{
		CreateContext: ResourceInstanceServerCreate,
		ReadContext:   ResourceInstanceServerRead,
		UpdateContext: ResourceInstanceServerUpdate,
		DeleteContext: ResourceInstanceServerDelete,
		Importer: &schema.ResourceImporter{
			StateContext: schema.ImportStatePassthroughContext,
		},
		Timeouts: &schema.ResourceTimeout{
			Create:  schema.DefaultTimeout(DefaultInstanceServerWaitTimeout),
			Read:    schema.DefaultTimeout(DefaultInstanceServerWaitTimeout),
			Update:  schema.DefaultTimeout(DefaultInstanceServerWaitTimeout),
			Delete:  schema.DefaultTimeout(DefaultInstanceServerWaitTimeout),
			Default: schema.DefaultTimeout(DefaultInstanceServerWaitTimeout),
		},
		SchemaVersion: 0,
		Schema: map[string]*schema.Schema{
			"name": {
				Type:        schema.TypeString,
				Optional:    true,
				Computed:    true,
				Description: "The name of the server",
			},
			"image": {
				Type:             schema.TypeString,
				Optional:         true,
				Description:      "The UUID or the label of the base image used by the server",
				DiffSuppressFunc: dsf.Locality,
				ExactlyOneOf:     []string{"image", "root_volume.0.volume_id"},
			},
			"type": {
				Type:             schema.TypeString,
				Required:         true,
				Description:      "The instanceSDK type of the server", // TODO: link to scaleway pricing in the doc
				DiffSuppressFunc: dsf.IgnoreCase,
			},
			"replace_on_type_change": {
				Type:        schema.TypeBool,
				Optional:    true,
				Default:     false,
				Description: "Delete and re-create server if type change",
			},
			"tags": {
				Type: schema.TypeList,
				Elem: &schema.Schema{
					Type: schema.TypeString,
				},
				Optional:    true,
				Description: "The tags associated with the server",
			},
			"security_group_id": {
				Type:             schema.TypeString,
				Optional:         true,
				Computed:         true,
				DiffSuppressFunc: dsf.Locality,
				Description:      "The security group the server is attached to",
			},
			"placement_group_id": {
				Type:             schema.TypeString,
				Optional:         true,
				DiffSuppressFunc: dsf.Locality,
				Description:      "The placement group the server is attached to",
			},
			"placement_group_policy_respected": {
				Type:        schema.TypeBool,
				Computed:    true,
				Description: "True when the placement group policy is respected",
			},
			"root_volume": {
				Type:        schema.TypeList,
				MaxItems:    1,
				Optional:    true,
				Computed:    true,
				Description: "Root volume attached to the server on creation",
				Elem: &schema.Resource{
					Schema: map[string]*schema.Schema{
						"name": {
							Type:        schema.TypeString,
							Computed:    true,
							Description: "Name of the root volume",
						},
						"size_in_gb": {
							Type:        schema.TypeInt,
							Optional:    true,
							Computed:    true,
							ForceNew:    true,
							Description: "Size of the root volume in gigabytes",
						},
						"volume_type": {
							Type:             schema.TypeString,
							Optional:         true,
							Computed:         true,
							ForceNew:         true,
							Description:      "Volume type of the root volume",
							ValidateDiagFunc: verify.ValidateEnum[instanceSDK.VolumeVolumeType](),
						},
						"delete_on_termination": {
							Type:        schema.TypeBool,
							Optional:    true,
							Default:     true,
							Description: "Force deletion of the root volume on instanceSDK termination",
						},
						"boot": {
							Type:        schema.TypeBool,
							Optional:    true,
							Default:     false,
							Description: "Set the volume where the boot the server",
						},
						"volume_id": {
							Type:         schema.TypeString,
							Computed:     true,
							Optional:     true,
							Description:  "Volume ID of the root volume",
							ExactlyOneOf: []string{"image", "root_volume.0.volume_id"},
						},
						"sbs_iops": {
							Type:        schema.TypeInt,
							Computed:    true,
							Optional:    true,
							Description: "SBS Volume IOPS, only with volume_type as sbs_volume",
						},
					},
				},
			},
			"additional_volume_ids": {
				Type: schema.TypeList,
				Elem: &schema.Schema{
					Type:             schema.TypeString,
					ValidateDiagFunc: verify.IsUUIDorUUIDWithLocality(),
					DiffSuppressFunc: dsf.Locality,
				},
				Optional:    true,
				Description: "The additional volumes attached to the server",
			},
			"enable_ipv6": {
				Type:        schema.TypeBool,
				Optional:    true,
				Default:     false,
				Description: "Determines if IPv6 is enabled for the server",
				Deprecated:  "Please use a scaleway_instance_ip with a `routed_ipv6` type",
				DiffSuppressFunc: func(_, _, _ string, d *schema.ResourceData) bool {
					// routed_ip enabled servers already support enable_ipv6. Let's ignore this argument if it is.
					routedIPEnabled := types.GetBool(d, "routed_ip_enabled")
					if routedIPEnabled == nil || routedIPEnabled.(bool) {
						return true
					}

					return false
				},
			},
			"private_ip": {
				Type:        schema.TypeString,
				Computed:    true,
				Description: "The Scaleway internal IP address of the server",
			},
			"public_ip": {
				Type:        schema.TypeString,
				Computed:    true,
				Description: "The public IPv4 address of the server",
				Deprecated:  "Use public_ips instead",
			},
			"ip_id": {
				Type:             schema.TypeString,
				Optional:         true,
				Description:      "The ID of the reserved IP for the server",
				DiffSuppressFunc: dsf.Locality,
				ConflictsWith:    []string{"ip_ids"},
			},
			"ip_ids": {
				Type:          schema.TypeList,
				Optional:      true,
				ConflictsWith: []string{"ip_id"},
				Elem: &schema.Schema{
					Type:             schema.TypeString,
					Description:      "ID of the reserved IP for the server",
					DiffSuppressFunc: dsf.Locality,
				},
			},
			"ipv6_address": {
				Type:        schema.TypeString,
				Computed:    true,
				Description: "The default public IPv6 address routed to the server.",
				Deprecated:  "Please use a scaleway_instance_ip with a `routed_ipv6` type",
			},
			"ipv6_gateway": {
				Type:        schema.TypeString,
				Computed:    true,
				Description: "The IPv6 gateway address",
				Deprecated:  "Please use a scaleway_instance_ip with a `routed_ipv6` type",
			},
			"ipv6_prefix_length": {
				Type:        schema.TypeInt,
				Computed:    true,
				Deprecated:  "Please use a scaleway_instance_ip with a `routed_ipv6` type",
				Description: "The IPv6 prefix length routed to the server.",
			},
			"enable_dynamic_ip": {
				Type:        schema.TypeBool,
				Optional:    true,
				Default:     false,
				Description: "Enable dynamic IP on the server",
			},
			"state": {
				Type:        schema.TypeString,
				Optional:    true,
				Default:     InstanceServerStateStarted,
				Description: "The state of the server should be: started, stopped, standby",
				ValidateFunc: validation.StringInSlice([]string{
					InstanceServerStateStarted,
					InstanceServerStateStopped,
					InstanceServerStateStandby,
				}, false),
			},
			"boot_type": {
				Type:             schema.TypeString,
				Optional:         true,
				Description:      "The boot type of the server",
				Default:          instanceSDK.BootTypeLocal,
				ValidateDiagFunc: verify.ValidateEnum[instanceSDK.BootType](),
			},
			"bootscript_id": {
				Type:             schema.TypeString,
				Optional:         true,
				Computed:         true,
				Description:      "ID of the target bootscript (set boot_type to bootscript)",
				ValidateDiagFunc: verify.IsUUID(),
				Deprecated:       "bootscript is not supported anymore.",
			},
			"cloud_init": {
				Type:         schema.TypeString,
				Optional:     true,
				Computed:     true,
				Description:  "The cloud init script associated with this server",
				ValidateFunc: validation.StringLenBetween(0, 127998),
			},
			"user_data": {
				Type:        schema.TypeMap,
				Optional:    true,
				Computed:    true,
				Description: "The user data associated with the server", // TODO: document reserved keys (`cloud-init`)
				Elem: &schema.Schema{
					Type: schema.TypeString,
				},
			},
			"private_network": {
				Type:        schema.TypeList,
				Optional:    true,
				MaxItems:    8,
				Description: "List of private network to connect with your instanceSDK",
				Elem: &schema.Resource{
					Timeouts: &schema.ResourceTimeout{
						Default: schema.DefaultTimeout(defaultInstancePrivateNICWaitTimeout),
					},
					Schema: map[string]*schema.Schema{
						"pn_id": {
							Type:             schema.TypeString,
							Required:         true,
							ValidateDiagFunc: verify.IsUUIDorUUIDWithLocality(),
							Description:      "The Private Network ID",
							DiffSuppressFunc: dsf.Locality,
						},
						// Computed
						"mac_address": {
							Type:        schema.TypeString,
							Description: "MAC address of the NIC",
							Computed:    true,
						},
						"status": {
							Type:        schema.TypeString,
							Computed:    true,
							Description: "The private NIC state",
						},
						"pnic_id": {
							Type:        schema.TypeString,
							Computed:    true,
							Description: "The ID of the NIC",
						},
						"zone": zonal.Schema(),
					},
				},
			},
			"public_ips": {
				Type:        schema.TypeList,
				Optional:    true,
				Computed:    true,
				Description: "List of public IPs attached to your instanceSDK",
				Elem: &schema.Resource{
					Schema: map[string]*schema.Schema{
						"id": {
							Type:        schema.TypeString,
							Computed:    true,
							Description: "ID of the IP",
						},
						"address": {
							Type:        schema.TypeString,
							Computed:    true,
							Description: "IP Address",
						},
					},
				},
			},
			"routed_ip_enabled": {
				Type:        schema.TypeBool,
				Description: "If server supports routed IPs, default to true",
				Optional:    true,
				Computed:    true,
				ValidateDiagFunc: func(i interface{}, path cty.Path) diag.Diagnostics {
					if i == nil {
						return nil
					}
					if !i.(bool) {
						return diag.Diagnostics{{
							Severity:      diag.Error,
							Summary:       "NAT IPs are not supported anymore",
							Detail:        "Remove explicit disabling, enable it or downgrade terraform.\nLearn more about migration: https://www.scaleway.com/en/docs/compute/instances/how-to/migrate-routed-ips/",
							AttributePath: path,
						}}
					}

					return nil
				},
				Deprecated: "Routed IP is the default configuration, it should always be true",
			},
			"zone":            zonal.Schema(),
			"organization_id": account.OrganizationIDSchema(),
			"project_id":      account.ProjectIDSchema(),
		},
		CustomizeDiff: customdiff.All(
			cdf.LocalityCheck(
				"placement_group_id",
				"additional_volume_ids.#",
				"ip_id",
			),
			customDiffInstanceServerType,
			customDiffInstanceServerImage,
		),
	}
}

//gocyclo:ignore
func ResourceInstanceServerCreate(ctx context.Context, d *schema.ResourceData, m interface{}) diag.Diagnostics {
	api, zone, err := instanceAndBlockAPIWithZone(d, m)
	if err != nil {
		return diag.FromErr(err)
	}

	////
	// Create the server
	////

	commercialType := d.Get("type").(string)

	imageUUID := locality.ExpandID(d.Get("image"))
	if imageUUID != "" && !scwvalidation.IsUUID(imageUUID) {
		// Replace dashes with underscores ubuntu-focal -> ubuntu_focal
		imageLabel := formatImageLabel(imageUUID)

		marketPlaceAPI := marketplace.NewAPI(meta.ExtractScwClient(m))
		image, err := marketPlaceAPI.GetLocalImageByLabel(&marketplace.GetLocalImageByLabelRequest{
			CommercialType: commercialType,
			Zone:           zone,
			ImageLabel:     imageLabel,
			Type:           volumeTypeToMarketplaceFilter(d.Get("root_volume.0.volume_type")),
		})
		if err != nil {
			return diag.FromErr(fmt.Errorf("could not get image '%s': %s", zonal.NewID(zone, imageLabel), err))
		}
		imageUUID = image.ID
	}

	req := &instanceSDK.CreateServerRequest{
		Zone:              zone,
		Name:              types.ExpandOrGenerateString(d.Get("name"), "srv"),
		Project:           types.ExpandStringPtr(d.Get("project_id")),
		Image:             imageUUID,
		CommercialType:    commercialType,
		SecurityGroup:     types.ExpandStringPtr(zonal.ExpandID(d.Get("security_group_id")).ID),
		DynamicIPRequired: scw.BoolPtr(d.Get("enable_dynamic_ip").(bool)),
		Tags:              types.ExpandStrings(d.Get("tags")),
		RoutedIPEnabled:   types.ExpandBoolPtr(types.GetBool(d, "routed_ip_enabled")),
	}

	enableIPv6, ok := d.GetOk("enable_ipv6")
	if ok {
		req.EnableIPv6 = scw.BoolPtr(enableIPv6.(bool)) //nolint:staticcheck
	}

	if bootType, ok := d.GetOk("boot_type"); ok {
		bootType := instanceSDK.BootType(bootType.(string))
		req.BootType = &bootType
	}

	if ipID, ok := d.GetOk("ip_id"); ok {
		req.PublicIP = types.ExpandStringPtr(zonal.ExpandID(ipID).ID) //nolint:staticcheck
	}

	if ipIDs, ok := d.GetOk("ip_ids"); ok {
		req.PublicIPs = types.ExpandSliceIDsPtr(ipIDs)
<<<<<<< HEAD
		// If server has multiple IPs, routed ip must be enabled per default
		if types.GetBool(d, "routed_ip_enabled") == nil {
			req.RoutedIPEnabled = scw.BoolPtr(true) //nolint:staticcheck
		}
=======
>>>>>>> 2c2fa20a
	}

	if placementGroupID, ok := d.GetOk("placement_group_id"); ok {
		req.PlacementGroup = types.ExpandStringPtr(zonal.ExpandID(placementGroupID).ID)
	}

	serverType := getServerType(ctx, api.API, req.Zone, req.CommercialType)
	if serverType == nil {
		return diag.Diagnostics{{
			Severity:      diag.Error,
			Summary:       fmt.Sprintf("could not find a server type associated with %s in zone %s", req.CommercialType, req.Zone),
			Detail:        "Ensure that the server type is correct, and that it does exist in this zone.",
			AttributePath: cty.GetAttrPath("type"),
		}}
	}

	req.Volumes = make(map[string]*instanceSDK.VolumeServerTemplate)
	rootVolume := d.Get("root_volume.0").(map[string]any)

	req.Volumes["0"] = prepareRootVolume(rootVolume, serverType, req.Image).VolumeTemplate()
	if raw, ok := d.GetOk("additional_volume_ids"); ok {
		for i, volumeID := range raw.([]interface{}) {
			// We have to get the volume to know whether it is a local or a block volume
			volumeTemplate, err := instanceServerAdditionalVolumeTemplate(api, zone, volumeID.(string))
			if err != nil {
				return diag.FromErr(fmt.Errorf("failed to get additional volume: %w", err))
			}
			req.Volumes[strconv.Itoa(i+1)] = volumeTemplate
		}
	}

	// Validate total local volume sizes.
	if err = validateLocalVolumeSizes(req.Volumes, serverType, req.CommercialType); err != nil {
		return diag.FromErr(err)
	}

	res, err := api.CreateServer(req, scw.WithContext(ctx))
	if err != nil {
		return diag.FromErr(err)
	}

	d.SetId(zonal.NewID(zone, res.Server.ID).String())

	_, err = waitForServer(ctx, api.API, zone, res.Server.ID, d.Timeout(schema.TimeoutCreate))
	if err != nil {
		return diag.FromErr(err)
	}

	////
	// Configure Block Volume
	////
	var diags diag.Diagnostics

	if iops, ok := d.GetOk("root_volume.0.sbs_iops"); ok {
		updateDiags := ResourceInstanceServerUpdateRootVolumeIOPS(ctx, api, zone, res.Server.ID, types.ExpandUint32Ptr(iops))
		if len(updateDiags) > 0 {
			diags = append(diags, updateDiags...)
		}
	}

	////
	// Set user data
	////
	userDataRequests := &instanceSDK.SetAllServerUserDataRequest{
		Zone:     zone,
		ServerID: res.Server.ID,
		UserData: make(map[string]io.Reader),
	}

	if rawUserData, ok := d.GetOk("user_data"); ok {
		for key, value := range rawUserData.(map[string]interface{}) {
			userDataRequests.UserData[key] = bytes.NewBufferString(value.(string))
		}
	}

	// cloud init script is set in user data
	if cloudInit, ok := d.GetOk("cloud_init"); ok {
		userDataRequests.UserData["cloud-init"] = bytes.NewBufferString(cloudInit.(string))
	}

	if len(userDataRequests.UserData) > 0 {
		_, err := waitForServer(ctx, api.API, zone, res.Server.ID, d.Timeout(schema.TimeoutCreate))
		if err != nil {
			return diag.FromErr(err)
		}

		err = api.SetAllServerUserData(userDataRequests)
		if err != nil {
			return diag.FromErr(err)
		}
	}

	targetState, err := serverStateExpand(d.Get("state").(string))
	if err != nil {
		return diag.FromErr(err)
	}
	err = reachState(ctx, api, zone, res.Server.ID, targetState)
	if err != nil {
		return diag.FromErr(err)
	}

	////
	// Private Network
	////
	if rawPNICs, ok := d.GetOk("private_network"); ok {
		vpcAPI, err := vpc.NewAPI(m)
		if err != nil {
			return diag.FromErr(err)
		}
		pnRequest, err := preparePrivateNIC(ctx, rawPNICs, res.Server, vpcAPI)
		if err != nil {
			return diag.FromErr(err)
		}
		// compute attachment
		for _, q := range pnRequest {
			_, err := waitForServer(ctx, api.API, zone, res.Server.ID, d.Timeout(schema.TimeoutCreate))
			if err != nil {
				return diag.FromErr(err)
			}

			pn, err := api.CreatePrivateNIC(q, scw.WithContext(ctx))
			if err != nil {
				return diag.FromErr(err)
			}
			tflog.Debug(ctx, fmt.Sprintf("private network created (ID: %s, status: %s)", pn.PrivateNic.ID, pn.PrivateNic.State))

			_, err = waitForPrivateNIC(ctx, api.API, zone, res.Server.ID, pn.PrivateNic.ID, d.Timeout(schema.TimeoutCreate))
			if err != nil {
				return diag.FromErr(err)
			}

			_, err = waitForMACAddress(ctx, api.API, zone, res.Server.ID, pn.PrivateNic.ID, d.Timeout(schema.TimeoutCreate))
			if err != nil {
				return diag.FromErr(err)
			}
		}
	}

	return append(diags, ResourceInstanceServerRead(ctx, d, m)...)
}

func errorCheck(err error, message string) bool {
	return strings.Contains(err.Error(), message)
}

//gocyclo:ignore
func ResourceInstanceServerRead(ctx context.Context, d *schema.ResourceData, m interface{}) diag.Diagnostics {
	api, zone, id, err := instanceAndBlockAPIWithZoneAndID(m, d.Id())
	if err != nil {
		return diag.FromErr(err)
	}

	server, err := waitForServer(ctx, api.API, zone, id, d.Timeout(schema.TimeoutRead))
	if err != nil {
		if errorCheck(err, "is not found") {
			log.Printf("[WARN] instance %s not found droping from state", d.Id())
			d.SetId("")
			return nil
		}
		return diag.FromErr(err)
	}
	////
	// Read Server
	////

	if err == nil {
		state, err := serverStateFlatten(server.State)
		if err != nil {
			return diag.FromErr(err)
		}
		_ = d.Set("state", state)
		_ = d.Set("zone", string(zone))
		_ = d.Set("name", server.Name)
		_ = d.Set("boot_type", server.BootType)

		_ = d.Set("type", server.CommercialType)
		if len(server.Tags) > 0 {
			_ = d.Set("tags", server.Tags)
		}
		_ = d.Set("security_group_id", zonal.NewID(zone, server.SecurityGroup.ID).String())
		// EnableIPv6 is deprecated
		_ = d.Set("enable_ipv6", server.EnableIPv6) //nolint:staticcheck
		_ = d.Set("enable_dynamic_ip", server.DynamicIPRequired)
		_ = d.Set("organization_id", server.Organization)
		_ = d.Set("project_id", server.Project)
		_ = d.Set("routed_ip_enabled", server.RoutedIPEnabled) //nolint:staticcheck

		// Image could be empty in an import context.
		image := regional.ExpandID(d.Get("image").(string))
		if server.Image != nil && (image.ID == "" || scwvalidation.IsUUID(image.ID)) {
			_ = d.Set("image", zonal.NewID(zone, server.Image.ID).String())
		}

		if server.PlacementGroup != nil {
			_ = d.Set("placement_group_id", zonal.NewID(zone, server.PlacementGroup.ID).String())
			_ = d.Set("placement_group_policy_respected", server.PlacementGroup.PolicyRespected)
		}

		if server.PrivateIP != nil {
			_ = d.Set("private_ip", types.FlattenStringPtr(server.PrivateIP))
		}

		if _, hasIPID := d.GetOk("ip_id"); server.PublicIP != nil && hasIPID { //nolint:staticcheck
			if !server.PublicIP.Dynamic { //nolint:staticcheck
				_ = d.Set("ip_id", zonal.NewID(zone, server.PublicIP.ID).String()) //nolint:staticcheck
			} else {
				_ = d.Set("ip_id", "")
			}
		} else {
			_ = d.Set("ip_id", "")
		}

		if server.PublicIP != nil { //nolint:staticcheck
			_ = d.Set("public_ip", server.PublicIP.Address.String()) //nolint:staticcheck
			d.SetConnInfo(map[string]string{
				"type": "ssh",
				"host": server.PublicIP.Address.String(), //nolint:staticcheck
			})
		} else {
			_ = d.Set("public_ip", "")
			d.SetConnInfo(nil)
		}

		if len(server.PublicIPs) > 0 {
			_ = d.Set("public_ips", flattenServerPublicIPs(server.Zone, server.PublicIPs))
		} else {
			_ = d.Set("public_ips", []interface{}{})
		}

		if _, hasIPIDs := d.GetOk("ip_ids"); hasIPIDs {
			_ = d.Set("ip_ids", flattenServerIPIDs(server.PublicIPs))
		} else {
			_ = d.Set("ip_ids", []interface{}{})
		}

		if server.IPv6 != nil { //nolint:staticcheck
			_ = d.Set("ipv6_address", server.IPv6.Address.String()) //nolint:staticcheck
			_ = d.Set("ipv6_gateway", server.IPv6.Gateway.String()) //nolint:staticcheck
			prefixLength, err := strconv.Atoi(server.IPv6.Netmask)  //nolint:staticcheck
			if err != nil {
				return diag.FromErr(err)
			}
			_ = d.Set("ipv6_prefix_length", prefixLength)
		} else {
			_ = d.Set("ipv6_address", nil)
			_ = d.Set("ipv6_gateway", nil)
			_ = d.Set("ipv6_prefix_length", nil)
		}

		var additionalVolumesIDs []string
		for i, volume := range sortVolumeServer(server.Volumes) {
			if i == 0 {
				rootVolume := map[string]interface{}{}

				vs, ok := d.Get("root_volume").([]map[string]interface{})
				if ok && len(vs) > 0 {
					rootVolume = vs[0]
				}

				vol, err := api.GetUnknownVolume(&GetUnknownVolumeRequest{
					VolumeID: volume.ID,
					Zone:     volume.Zone,
				})
				if err != nil {
					return diag.FromErr(fmt.Errorf("failed to read instance volume %s: %w", volume.ID, err))
				}

				rootVolume["volume_id"] = zonal.NewID(zone, vol.ID).String()
				if vol.Size != nil {
					rootVolume["size_in_gb"] = int(uint64(*vol.Size) / gb)
				} else {
					rootVolume["size_in_gb"] = int(uint64(volume.Size) / gb)
				}
				if vol.IsBlockVolume() {
					rootVolume["sbs_iops"] = types.FlattenUint32Ptr(vol.Iops)
				}
				_, rootVolumeAttributeSet := d.GetOk("root_volume") // Related to https://github.com/hashicorp/terraform-plugin-sdk/issues/142
				rootVolume["delete_on_termination"] = d.Get("root_volume.0.delete_on_termination").(bool) || !rootVolumeAttributeSet
				rootVolume["volume_type"] = volume.VolumeType
				rootVolume["boot"] = volume.Boot
				rootVolume["name"] = volume.Name

				_ = d.Set("root_volume", []map[string]interface{}{rootVolume})
			} else {
				additionalVolumesIDs = append(additionalVolumesIDs, zonal.NewID(zone, volume.ID).String())
			}
		}

		_ = d.Set("additional_volume_ids", additionalVolumesIDs)
		if len(additionalVolumesIDs) > 0 {
			_ = d.Set("additional_volume_ids", additionalVolumesIDs)
		}
		////
		// Read server user data
		////
		allUserData, _ := api.GetAllServerUserData(&instanceSDK.GetAllServerUserDataRequest{
			Zone:     zone,
			ServerID: id,
		}, scw.WithContext(ctx))

		userData := make(map[string]interface{})
		for key, value := range allUserData.UserData {
			userDataValue, err := io.ReadAll(value)
			if err != nil {
				return diag.FromErr(err)
			}
			// if key != "cloud-init" {
			userData[key] = string(userDataValue)
			//	} else {
			// _ = d.Set("cloud_init", string(userDataValue))
			// }
		}
		_ = d.Set("user_data", userData)

		////
		// Read server private networks
		////
		ph, err := newPrivateNICHandler(api.API, id, zone)
		if err != nil {
			return diag.FromErr(err)
		}

		// set private networks
		err = ph.set(d)
		if err != nil {
			return diag.FromErr(err)
		}

		return nil
	}
	return nil
}

//gocyclo:ignore
func ResourceInstanceServerUpdate(ctx context.Context, d *schema.ResourceData, m interface{}) diag.Diagnostics {
	api, zone, id, err := instanceAndBlockAPIWithZoneAndID(m, d.Id())
	if err != nil {
		return diag.FromErr(err)
	}

	wantedState := d.Get("state").(string)
	isStopped := wantedState == InstanceServerStateStopped

	var warnings diag.Diagnostics

	server, err := waitForServer(ctx, api.API, zone, id, d.Timeout(schema.TimeoutUpdate))
	if err != nil {
		return diag.FromErr(err)
	}
	////
	// Construct UpdateServerRequest
	////
	serverShouldUpdate := false
	updateRequest := &instanceSDK.UpdateServerRequest{
		Zone:     zone,
		ServerID: server.ID,
	}

	if d.HasChange("name") {
		serverShouldUpdate = true
		updateRequest.Name = types.ExpandStringPtr(d.Get("name"))
	}

	if d.HasChange("tags") {
		serverShouldUpdate = true
		updateRequest.Tags = types.ExpandUpdatedStringsPtr(d.Get("tags"))
	}

	if d.HasChange("security_group_id") {
		serverShouldUpdate = true
		updateRequest.SecurityGroup = &instanceSDK.SecurityGroupTemplate{
			ID:   zonal.ExpandID(d.Get("security_group_id")).ID,
			Name: types.NewRandomName("sg"), // this value will be ignored by the API
		}
	}

	if d.HasChange("enable_ipv6") {
		serverShouldUpdate = true
		updateRequest.EnableIPv6 = scw.BoolPtr(d.Get("enable_ipv6").(bool))
	}

	if d.HasChange("enable_dynamic_ip") {
		serverShouldUpdate = true
		updateRequest.DynamicIPRequired = scw.BoolPtr(d.Get("enable_dynamic_ip").(bool))
	}

	if d.HasChanges("additional_volume_ids", "root_volume") {
		volumes, err := instanceServerVolumesUpdate(ctx, d, api, zone, isStopped)
		if err != nil {
			return diag.FromErr(err)
		}
		serverShouldUpdate = true
		updateRequest.Volumes = &volumes
	}

	if d.HasChange("placement_group_id") {
		serverShouldUpdate = true
		placementGroupID := zonal.ExpandID(d.Get("placement_group_id")).ID
		if placementGroupID == "" {
			updateRequest.PlacementGroup = &instanceSDK.NullableStringValue{Null: true}
		} else {
			if !isStopped {
				return diag.FromErr(errors.New("instanceSDK must be stopped to change placement group"))
			}
			updateRequest.PlacementGroup = &instanceSDK.NullableStringValue{Value: placementGroupID}
		}
	}

	////
	// Update reserved IP
	////
	if d.HasChange("ip_id") && !instanceIPHasMigrated(d) {
		server, err := waitForServer(ctx, api.API, zone, id, d.Timeout(schema.TimeoutUpdate))
		if err != nil {
			return diag.FromErr(err)
		}

		ipID := zonal.ExpandID(d.Get("ip_id")).ID
		// If an IP is already attached, and it's not a dynamic IP we detach it.
		if server.PublicIP != nil && !server.PublicIP.Dynamic { //nolint:staticcheck
			_, err = api.UpdateIP(&instanceSDK.UpdateIPRequest{
				Zone:   zone,
				IP:     server.PublicIP.ID, //nolint:staticcheck
				Server: &instanceSDK.NullableStringValue{Null: true},
			})
			if err != nil {
				return diag.FromErr(err)
			}
			// we wait to ensure to not detach the new ip.
			_, err := waitForServer(ctx, api.API, zone, id, d.Timeout(schema.TimeoutUpdate))
			if err != nil {
				return diag.FromErr(err)
			}
		}
		// If a new IP is provided, we attach it to the server
		if ipID != "" {
			_, err := waitForServer(ctx, api.API, zone, id, d.Timeout(schema.TimeoutUpdate))
			if err != nil {
				return diag.FromErr(err)
			}

			_, err = api.UpdateIP(&instanceSDK.UpdateIPRequest{
				Zone:   zone,
				IP:     ipID,
				Server: &instanceSDK.NullableStringValue{Value: id},
			}, scw.WithContext(ctx))
			if err != nil {
				return diag.FromErr(err)
			}

			_, err = waitForServer(ctx, api.API, zone, id, d.Timeout(schema.TimeoutUpdate))
			if err != nil {
				return diag.FromErr(err)
			}
		}
	}

	if d.HasChange("ip_ids") {
		err := ResourceInstanceServerUpdateIPs(ctx, d, api.API, zone, id)
		if err != nil {
			return diag.FromErr(err)
		}
	}

	if d.HasChanges("boot_type") {
		bootType := instanceSDK.BootType(d.Get("boot_type").(string))
		serverShouldUpdate = true
		updateRequest.BootType = &bootType
		if !isStopped {
			warnings = append(warnings, diag.Diagnostic{
				Severity: diag.Warning,
				Summary:  "instanceSDK may need to be rebooted to use the new boot type",
			})
		}
	}

	////
	// Update server user data
	////
	if d.HasChanges("user_data") {
		userDataRequests := &instanceSDK.SetAllServerUserDataRequest{
			Zone:     zone,
			ServerID: id,
			UserData: make(map[string]io.Reader),
		}

		if allUserData, ok := d.GetOk("user_data"); ok {
			userDataMap := allUserData.(map[string]interface{})
			for key, value := range userDataMap {
				userDataRequests.UserData[key] = bytes.NewBufferString(value.(string))
			}
			if !isStopped && d.HasChange("user_data.cloud-init") {
				warnings = append(warnings, diag.Diagnostic{
					Severity: diag.Warning,
					Summary:  "instanceSDK may need to be rebooted to use the new cloud init config",
				})
			}
		}

		_, err := waitForServer(ctx, api.API, zone, id, d.Timeout(schema.TimeoutUpdate))
		if err != nil {
			return diag.FromErr(err)
		}

		err = api.SetAllServerUserData(userDataRequests)
		if err != nil {
			return diag.FromErr(err)
		}
	}

	////
	// Update server private network
	////
	if d.HasChanges("private_network") {
		ph, err := newPrivateNICHandler(api.API, id, zone)
		if err != nil {
			diag.FromErr(err)
		}
		if raw, ok := d.GetOk("private_network"); ok {
			// retrieve all current private network interfaces
			for index := range raw.([]interface{}) {
				pnKey := fmt.Sprintf("private_network.%d.pn_id", index)
				if d.HasChange(pnKey) {
					o, n := d.GetChange(pnKey)
					if !cmp.Equal(n, o) {
						_, err := waitForServer(ctx, api.API, zone, id, d.Timeout(schema.TimeoutUpdate))
						if err != nil {
							return diag.FromErr(err)
						}

						err = ph.detach(ctx, o, d.Timeout(schema.TimeoutUpdate))
						if err != nil {
							return diag.FromErr(err)
						}
						err = ph.attach(ctx, n, d.Timeout(schema.TimeoutUpdate))
						if err != nil {
							return diag.FromErr(err)
						}
					}
				}
			}
		} else {
			// retrieve old private network config
			o, _ := d.GetChange("private_network")
			for _, raw := range o.([]interface{}) {
				pn, pnExist := raw.(map[string]interface{})
				if pnExist {
					_, err := waitForServer(ctx, api.API, zone, id, d.Timeout(schema.TimeoutUpdate))
					if err != nil {
						return diag.FromErr(err)
					}

					err = ph.detach(ctx, pn["pn_id"], d.Timeout(schema.TimeoutUpdate))
					if err != nil {
						return diag.FromErr(err)
					}
				}
			}
		}
	}
	////
	// Apply changes
	////

	if d.HasChange("state") {
		targetState, err := serverStateExpand(d.Get("state").(string))
		if err != nil {
			return diag.FromErr(err)
		}
		// reach expected state
		err = reachState(ctx, api, zone, id, targetState)
		if err != nil {
			return diag.FromErr(err)
		}
	}

	if serverShouldUpdate {
		_, err = api.UpdateServer(updateRequest)
		if err != nil {
			return diag.FromErr(err)
		}
	}

	_, err = waitForServer(ctx, api.API, zone, id, d.Timeout(schema.TimeoutUpdate))
	if err != nil {
		return diag.FromErr(err)
	}

	if d.HasChange("type") {
		err := ResourceInstanceServerMigrate(ctx, d, api, zone, id)
		if err != nil {
			return diag.FromErr(err)
		}
	}

	if d.HasChanges("routed_ip_enabled") {
		err := ResourceInstanceServerEnableRoutedIP(ctx, d, api.API, zone, id)
		if err != nil {
			return diag.FromErr(err)
		}
	}

	if d.HasChanges("root_volume.0.sbs_iops") {
		warnings = append(warnings, ResourceInstanceServerUpdateRootVolumeIOPS(ctx, api, zone, id, types.ExpandUint32Ptr(d.Get("root_volume.0.sbs_iops")))...)
	}

	return append(warnings, ResourceInstanceServerRead(ctx, d, m)...)
}

func ResourceInstanceServerDelete(ctx context.Context, d *schema.ResourceData, m interface{}) diag.Diagnostics {
	api, zone, id, err := instanceAndBlockAPIWithZoneAndID(m, d.Id())
	if err != nil {
		return diag.FromErr(err)
	}
	// detach eip to ensure to free eip even if instanceSDK won't stop
	if ipID, ok := d.GetOk("ip_id"); ok {
		_, err := api.UpdateIP(&instanceSDK.UpdateIPRequest{
			Zone:   zone,
			IP:     zonal.ExpandID(ipID).ID,
			Server: &instanceSDK.NullableStringValue{Null: true},
		})
		if err != nil {
			log.Print("[WARN] Failed to detach eip of server")
		}
	}
	// Remove instanceSDK from placement group to free it even if instanceSDK won't stop
	if _, ok := d.GetOk("placement_group_id"); ok {
		_, err := api.UpdateServer(&instanceSDK.UpdateServerRequest{
			Zone:           zone,
			PlacementGroup: &instanceSDK.NullableStringValue{Null: true},
			ServerID:       id,
		})
		if err != nil {
			log.Print("[WARN] Failed remove server from instanceSDK group")
		}
	}
	// reach stopped state
	err = reachState(ctx, api, zone, id, instanceSDK.ServerStateStopped)
	if httperrors.Is404(err) {
		return nil
	}
	if err != nil {
		return diag.FromErr(err)
	}

	// Delete private-nic if managed by instance_server resource
	if raw, ok := d.GetOk("private_network"); ok {
		ph, err := newPrivateNICHandler(api.API, id, zone)
		if err != nil {
			return diag.FromErr(err)
		}

		for index := range raw.([]interface{}) {
			pnKey := fmt.Sprintf("private_network.%d.pn_id", index)
			pn := d.Get(pnKey)
			err := ph.detach(ctx, pn, d.Timeout(schema.TimeoutDelete))
			if err != nil {
				return diag.FromErr(err)
			}
		}
	}

	_, err = waitForServer(ctx, api.API, zone, id, d.Timeout(schema.TimeoutDelete))
	if err != nil && !httperrors.Is404(err) {
		return diag.FromErr(err)
	}

	err = api.DeleteServer(&instanceSDK.DeleteServerRequest{
		Zone:     zone,
		ServerID: id,
	}, scw.WithContext(ctx))
	if err != nil && !httperrors.Is404(err) {
		return diag.FromErr(err)
	}

	_, err = waitForServer(ctx, api.API, zone, id, d.Timeout(schema.TimeoutDelete))
	if err != nil && !httperrors.Is404(err) {
		return diag.FromErr(err)
	}

	// Related to https://github.com/hashicorp/terraform-plugin-sdk/issues/142
	_, rootVolumeAttributeSet := d.GetOk("root_volume")
	if d.Get("root_volume.0.delete_on_termination").(bool) || !rootVolumeAttributeSet {
		volumeID, volumeExist := d.GetOk("root_volume.0.volume_id")
		if !volumeExist {
			return diag.Errorf("volume ID not found")
		}
		err = api.DeleteVolume(&instanceSDK.DeleteVolumeRequest{
			Zone:     zone,
			VolumeID: locality.ExpandID(volumeID),
		})
		if err != nil && !httperrors.Is404(err) {
			return diag.FromErr(err)
		}
	}

	return nil
}

func instanceServerCanMigrate(api *instanceSDK.API, server *instanceSDK.Server, requestedType string) error {
	var localVolumeSize scw.Size

	for _, volume := range server.Volumes {
		if volume.VolumeType == instanceSDK.VolumeServerVolumeTypeLSSD {
			localVolumeSize += volume.Size
		}
	}

	serverType, err := api.GetServerType(&instanceSDK.GetServerTypeRequest{
		Zone: server.Zone,
		Name: requestedType,
	})
	if err != nil {
		return err
	}

	if serverType.VolumesConstraint != nil &&
		(localVolumeSize > serverType.VolumesConstraint.MaxSize) ||
		(localVolumeSize < serverType.VolumesConstraint.MinSize) {
		return fmt.Errorf("local volume total size does not respect type constraint, expected beteween (%dGB, %dGB), got %sGB",
			serverType.VolumesConstraint.MinSize/scw.GB,
			serverType.VolumesConstraint.MaxSize/scw.GB,
			localVolumeSize/scw.GB)
	}

	return nil
}

func customDiffInstanceServerType(_ context.Context, diff *schema.ResourceDiff, meta interface{}) error {
	if !diff.HasChange("type") || diff.Id() == "" {
		return nil
	}

	if diff.Get("replace_on_type_change").(bool) {
		return diff.ForceNew("type")
	}

	instanceAPI, zone, id, err := NewAPIWithZoneAndID(meta, diff.Id())
	if err != nil {
		return err
	}

	_, newValue := diff.GetChange("type")
	newType := newValue.(string)

	resp, err := instanceAPI.GetServer(&instanceSDK.GetServerRequest{
		Zone:     zone,
		ServerID: id,
	})
	if err != nil {
		return fmt.Errorf("failed to check server type change: %w", err)
	}

	err = instanceServerCanMigrate(instanceAPI, resp.Server, newType)
	if err != nil {
		return fmt.Errorf("cannot change server type: %w", err)
	}

	return nil
}

func customDiffInstanceServerImage(ctx context.Context, diff *schema.ResourceDiff, m interface{}) error {
	if diff.Get("image") == "" || !diff.HasChange("image") || diff.Id() == "" {
		return nil
	}

	// We get the server to fetch the UUID of the image
	instanceAPI, zone, id, err := NewAPIWithZoneAndID(m, diff.Id())
	if err != nil {
		return err
	}
	server, err := instanceAPI.GetServer(&instanceSDK.GetServerRequest{
		Zone:     zone,
		ServerID: id,
	}, scw.WithContext(ctx))
	if err != nil {
		return err
	}

	// If 'image' field is defined by the user and server.Image is empty, we should create a new server
	if server.Server.Image == nil {
		return diff.ForceNew("image")
	}

	// We get the image as it is defined by the user
	image := regional.ExpandID(diff.Get("image").(string))
	if scwvalidation.IsUUID(image.ID) {
		if image.ID == zonal.ExpandID(server.Server.Image.ID).ID {
			return nil
		}
	}

	// If image is a label, we check that server.Image.ID matches the label in case the user has edited
	// the image with another tool.
	marketplaceAPI := marketplace.NewAPI(meta.ExtractScwClient(m))
	if err != nil {
		return err
	}
	marketplaceImage, err := marketplaceAPI.GetLocalImage(&marketplace.GetLocalImageRequest{
		LocalImageID: server.Server.Image.ID,
	}, scw.WithContext(ctx))
	if err != nil {
		// If UUID is not in marketplace, then it's an image change
		if httperrors.Is404(err) {
			return diff.ForceNew("image")
		}
		return err
	}
	if marketplaceImage.Label != image.ID {
		return diff.ForceNew("image")
	}
	return nil
}

func ResourceInstanceServerMigrate(ctx context.Context, d *schema.ResourceData, api *BlockAndInstanceAPI, zone scw.Zone, id string) error {
	server, err := waitForServer(ctx, api.API, zone, id, d.Timeout(schema.TimeoutUpdate))
	if err != nil {
		return fmt.Errorf("failed to wait for server before changing server type: %w", err)
	}
	beginningState := server.State

	err = reachState(ctx, api, zone, id, instanceSDK.ServerStateStopped)
	if err != nil {
		return fmt.Errorf("failed to stop server before changing server type: %w", err)
	}

	_, err = api.UpdateServer(&instanceSDK.UpdateServerRequest{
		Zone:           zone,
		ServerID:       id,
		CommercialType: types.ExpandStringPtr(d.Get("type")),
	})
	if err != nil {
		return errors.New("failed to change server type server")
	}

	err = reachState(ctx, api, zone, id, beginningState)
	if err != nil {
		return fmt.Errorf("failed to start server after changing server type: %w", err)
	}

	return nil
}

func ResourceInstanceServerEnableRoutedIP(ctx context.Context, d *schema.ResourceData, instanceAPI *instanceSDK.API, zone scw.Zone, id string) error {
	server, err := waitForServer(ctx, instanceAPI, zone, id, d.Timeout(schema.TimeoutUpdate))
	if err != nil {
		return err
	}

	_, err = instanceAPI.ServerAction(&instanceSDK.ServerActionRequest{
		Zone:     server.Zone,
		ServerID: server.ID,
		Action:   "enable_routed_ip",
	})
	if err != nil {
		return fmt.Errorf("failed to enable routed ip: %w", err)
	}

	_, err = waitForServer(ctx, instanceAPI, zone, id, d.Timeout(schema.TimeoutUpdate))
	if err != nil {
		return err
	}

	return nil
}

func ResourceInstanceServerUpdateIPs(ctx context.Context, d *schema.ResourceData, instanceAPI *instanceSDK.API, zone scw.Zone, id string) error {
	server, err := waitForServer(ctx, instanceAPI, zone, id, d.Timeout(schema.TimeoutUpdate))
	if err != nil {
		return err
	}

	schemaIPs := d.Get("ip_ids").([]interface{})
	requestedIPs := make(map[string]bool, len(schemaIPs))

	// Gather request IPs in a map
	for _, rawIP := range schemaIPs {
		requestedIPs[locality.ExpandID(rawIP)] = false
	}

	// Detach all IPs that are not requested and set to true the one that are already attached
	for _, ip := range server.PublicIPs {
		_, isRequested := requestedIPs[ip.ID]
		if isRequested {
			requestedIPs[ip.ID] = true
		} else {
			_, err := instanceAPI.UpdateIP(&instanceSDK.UpdateIPRequest{
				Zone: zone,
				IP:   ip.ID,
				Server: &instanceSDK.NullableStringValue{
					Null: true,
				},
			})
			if err != nil {
				return fmt.Errorf("failed to detach IP: %w", err)
			}
		}
	}

	// Attach all remaining IPs that are not attached
	for ipID, isAttached := range requestedIPs {
		if isAttached {
			continue
		}
		_, err := instanceAPI.UpdateIP(&instanceSDK.UpdateIPRequest{
			Zone: zone,
			IP:   ipID,
			Server: &instanceSDK.NullableStringValue{
				Value: server.ID,
			},
		})
		if err != nil {
			return fmt.Errorf("failed to attach IP: %w", err)
		}
	}

	return nil
}

func ResourceInstanceServerUpdateRootVolumeIOPS(ctx context.Context, api *BlockAndInstanceAPI, zone scw.Zone, serverID string, iops *uint32) diag.Diagnostics {
	res, err := api.GetServer(&instanceSDK.GetServerRequest{
		Zone:     zone,
		ServerID: serverID,
	}, scw.WithContext(ctx))
	if err != nil {
		return diag.FromErr(err)
	}

	rootVolume, exists := res.Server.Volumes["0"]
	if exists {
		_, err := api.blockAPI.UpdateVolume(&block.UpdateVolumeRequest{
			Zone:     zone,
			VolumeID: rootVolume.ID,
			PerfIops: iops,
		}, scw.WithContext(ctx))
		if err != nil {
			return diag.Diagnostics{{
				Severity:      diag.Warning,
				Summary:       "Failed to update root_volume iops",
				Detail:        err.Error(),
				AttributePath: cty.GetAttrPath("root_volume.0.sbs_iops"),
			}}
		}
	} else {
		return diag.Diagnostics{{
			Severity:      diag.Warning,
			Summary:       "Failed to find root_volume",
			Detail:        "Failed to update root_volume IOPS",
			AttributePath: cty.GetAttrPath("root_volume.0.sbs_iops"),
		}}
	}

	return nil
}

// instanceServerVolumesUpdate updates root_volume size and returns the list of volumes templates that should be updated for the server.
// It uses root_volume and additional_volume_ids to build the volumes templates.
func instanceServerVolumesUpdate(ctx context.Context, d *schema.ResourceData, api *BlockAndInstanceAPI, zone scw.Zone, serverIsStopped bool) (map[string]*instanceSDK.VolumeServerTemplate, error) {
	volumes := map[string]*instanceSDK.VolumeServerTemplate{}
	raw, hasAdditionalVolumes := d.GetOk("additional_volume_ids")

	if d.HasChange("root_volume.0.size_in_gb") {
		err := api.ResizeUnknownVolume(&ResizeUnknownVolumeRequest{
			VolumeID: zonal.ExpandID(d.Get("root_volume.0.volume_id")).ID,
			Zone:     zone,
			Size:     scw.SizePtr(scw.Size(d.Get("root_volume.0.size_in_gb").(int)) * scw.GB),
		}, scw.WithContext(ctx))
		if err != nil {
			return nil, err
		}
	}

	volumes["0"] = &instanceSDK.VolumeServerTemplate{
		ID:   scw.StringPtr(zonal.ExpandID(d.Get("root_volume.0.volume_id")).ID),
		Name: scw.StringPtr(types.NewRandomName("vol")), // name is ignored by the API, any name will work here
		Boot: types.ExpandBoolPtr(d.Get("root_volume.0.boot")),
	}

	if !hasAdditionalVolumes {
		raw = []interface{}{} // Set an empty list if not volumes exist
	}

	for i, volumeID := range raw.([]interface{}) {
		volumeHasChange := d.HasChange("additional_volume_ids." + strconv.Itoa(i))
		volume, err := api.GetUnknownVolume(&GetUnknownVolumeRequest{
			VolumeID: zonal.ExpandID(volumeID).ID,
			Zone:     zone,
		}, scw.WithContext(ctx))
		if err != nil {
			return nil, fmt.Errorf("failed to get updated volume: %w", err)
		}

		// local volumes can only be added when the server is stopped
		if volumeHasChange && !serverIsStopped && volume.IsLocal() && volume.IsAttached() {
			return nil, errors.New("instanceSDK must be stopped to change local volumes")
		}
		volumes[strconv.Itoa(i+1)] = volume.VolumeTemplate()
	}

	return volumes, nil
}<|MERGE_RESOLUTION|>--- conflicted
+++ resolved
@@ -434,13 +434,6 @@
 
 	if ipIDs, ok := d.GetOk("ip_ids"); ok {
 		req.PublicIPs = types.ExpandSliceIDsPtr(ipIDs)
-<<<<<<< HEAD
-		// If server has multiple IPs, routed ip must be enabled per default
-		if types.GetBool(d, "routed_ip_enabled") == nil {
-			req.RoutedIPEnabled = scw.BoolPtr(true) //nolint:staticcheck
-		}
-=======
->>>>>>> 2c2fa20a
 	}
 
 	if placementGroupID, ok := d.GetOk("placement_group_id"); ok {
